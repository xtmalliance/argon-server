version: "3"
services:
<<<<<<< HEAD
  redis:
    command: ["redis-server", "/redis.conf"]
    image: "redis:latest"
    ports:
      - "6379:6379"
=======
  redis-blender:
    platform: linux/amd64
    command: ["redis-server", "/redis.conf", "--requirepass", "$REDIS_PASSWORD"]
    image: "redis:latest"
    expose:
      - "6379"
>>>>>>> 5ba650a8
    volumes:
      - ./config/redis.conf:/redis.conf
    container_name: "redis-blender"
    env_file:
      - ".env"

<<<<<<< HEAD
  rabbitmq3:
    container_name: "rabbitmq"
    image: rabbitmq:3.8-management-alpine
    environment:
      - RABBITMQ_DEFAULT_USER=user
      - RABBITMQ_DEFAULT_PASS=password
    volumes:
      - rabbitmq:/var/lib/rabbitmq # use a volume to store the data
    healthcheck:
      test: ["CMD", "wget", "-qO-", "http://localhost:15672"]
      interval: 10s
      timeout: 5s
      retries: 5
    ports:
      # AMQP protocol port
      - "5672:5672"
      # HTTP management UI
      - "15672:15672"

  db:
    image: postgres
    ports:
      - "5432:5432"
=======
  db-blender:
    platform: linux/amd64
    container_name: "db-blender"
    image: postgres
    expose:
      - "5432"
>>>>>>> 5ba650a8
    restart: unless-stopped
    volumes:
      - db_data:/var/lib/postgresql/data
    env_file:
      - ".env"

  web:
<<<<<<< HEAD
=======
    platform: linux/amd64
    container_name: "web"
>>>>>>> 5ba650a8
    env_file:
      - ".env"
    build: .
    image: openskiessh/flight-blender
<<<<<<< HEAD
    command: ./entrypoint.sh
    restart: on-failure
    ports:
      - "8000:8000"
    depends_on:
      redis:
        condition: service_started
      db:
        condition: service_started
      rabbitmq3:
        condition: service_healthy
    links:
      - rabbitmq3
=======
    command: ./entrypoints/with-database/entrypoint.sh
    ports:
      - "8000:8000"
    depends_on:
      - redis-blender
      - db-blender
>>>>>>> 5ba650a8
    volumes:
      - .:/app

  celery:
    platform: linux/amd64
    container_name: worker
    image: openskiessh/flight-blender
    restart: on-failure
    build:
      context: "."
    env_file:
      - ".env"
    command: ./entrypoints/with-database/entrypoint-celery.sh
    volumes:
      - .:/app
    depends_on:
<<<<<<< HEAD
      redis:
        condition: service_started
      rabbitmq3:
        condition: service_healthy
=======
      - redis-blender

  celery-beat:
    platform: linux/amd64
    container_name: flight-blender-beat
    image: openskies-sh/flight-blender
    restart: on-failure
    build:
      context: "."
    environment:
      - POSTGRES_USER
      - POSTGRES_PASSWORD
      - POSTGRES_DB
    hostname: celery-beat
    command: ./entrypoints/with-database/entrypoint-beat.sh
    volumes:
      - .:/app
    depends_on:
      redis-blender:
        condition: service_started
      db-blender:
        condition: service_started
      celery:
        condition: service_started
>>>>>>> 5ba650a8

volumes:
  app:
  db_data:
<<<<<<< HEAD
  rabbitmq:
=======

networks:
  interop_ecosystem_network:
    name: interop_ecosystem_network
    external: true
>>>>>>> 5ba650a8
<|MERGE_RESOLUTION|>--- conflicted
+++ resolved
@@ -1,57 +1,23 @@
 version: "3"
 services:
-<<<<<<< HEAD
-  redis:
-    command: ["redis-server", "/redis.conf"]
-    image: "redis:latest"
-    ports:
-      - "6379:6379"
-=======
   redis-blender:
     platform: linux/amd64
     command: ["redis-server", "/redis.conf", "--requirepass", "$REDIS_PASSWORD"]
     image: "redis:latest"
     expose:
       - "6379"
->>>>>>> 5ba650a8
     volumes:
       - ./config/redis.conf:/redis.conf
     container_name: "redis-blender"
     env_file:
       - ".env"
 
-<<<<<<< HEAD
-  rabbitmq3:
-    container_name: "rabbitmq"
-    image: rabbitmq:3.8-management-alpine
-    environment:
-      - RABBITMQ_DEFAULT_USER=user
-      - RABBITMQ_DEFAULT_PASS=password
-    volumes:
-      - rabbitmq:/var/lib/rabbitmq # use a volume to store the data
-    healthcheck:
-      test: ["CMD", "wget", "-qO-", "http://localhost:15672"]
-      interval: 10s
-      timeout: 5s
-      retries: 5
-    ports:
-      # AMQP protocol port
-      - "5672:5672"
-      # HTTP management UI
-      - "15672:15672"
-
-  db:
-    image: postgres
-    ports:
-      - "5432:5432"
-=======
   db-blender:
     platform: linux/amd64
     container_name: "db-blender"
     image: postgres
     expose:
       - "5432"
->>>>>>> 5ba650a8
     restart: unless-stopped
     volumes:
       - db_data:/var/lib/postgresql/data
@@ -59,37 +25,18 @@
       - ".env"
 
   web:
-<<<<<<< HEAD
-=======
     platform: linux/amd64
     container_name: "web"
->>>>>>> 5ba650a8
     env_file:
       - ".env"
     build: .
     image: openskiessh/flight-blender
-<<<<<<< HEAD
-    command: ./entrypoint.sh
-    restart: on-failure
-    ports:
-      - "8000:8000"
-    depends_on:
-      redis:
-        condition: service_started
-      db:
-        condition: service_started
-      rabbitmq3:
-        condition: service_healthy
-    links:
-      - rabbitmq3
-=======
     command: ./entrypoints/with-database/entrypoint.sh
     ports:
       - "8000:8000"
     depends_on:
       - redis-blender
       - db-blender
->>>>>>> 5ba650a8
     volumes:
       - .:/app
 
@@ -106,12 +53,6 @@
     volumes:
       - .:/app
     depends_on:
-<<<<<<< HEAD
-      redis:
-        condition: service_started
-      rabbitmq3:
-        condition: service_healthy
-=======
       - redis-blender
 
   celery-beat:
@@ -136,17 +77,12 @@
         condition: service_started
       celery:
         condition: service_started
->>>>>>> 5ba650a8
 
 volumes:
   app:
   db_data:
-<<<<<<< HEAD
-  rabbitmq:
-=======
 
 networks:
   interop_ecosystem_network:
     name: interop_ecosystem_network
-    external: true
->>>>>>> 5ba650a8
+    external: true