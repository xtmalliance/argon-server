--- conflicted
+++ resolved
@@ -32,18 +32,12 @@
 | REDIS_PASSWORD | string | In production the Redis instance is password protected, set the password here, see redis.conf for more information |
 | REDIS_BROKER_URL | string | Blender has background jobs controlled via Redies, you can setup the Broker URL here |
 | HEARTBEAT_RATE_SECS |integer | Generally set it to 1 or 2 seconds, this is used when querying data externally to other USSPs |
-<<<<<<< HEAD
 | DATABASE_URL |string | A full database url with userame and password as necessary, you can review various database [url schema](https://github.com/jazzband/dj-database-url#url-schema) |
-| AMQP_URL |string | A full connection url to a AMQP server, when this is set, messages related to your operations are sent to it, your clients can subscribe to them. |
-| ENABLE_CONFORMANCE_MONITORING | int | By default conformance monitoring is turned off, set this flag if you want to enable conformance monitoring. Conformance monitoring is a advanced UTM service so it is recommended that this service be turned off initially. |
-=======
-| AMQP_URL |string | (Optional) A full connection url to a AMQP server, when this is set, messages related to your operations are sent to it, your clients can subscribe to them. |
 
 If you are working in stand-alone mode, recommended initially, the above environment file should work. If you want to engage with a DSS and inter-operate with other USSes then you will need additional variables below. 
 
 | Variable Key | Data Type | Description |
 |--------------|--------------|:-----:|
->>>>>>> 2fbd8c58
 | DSS_SELF_AUDIENCE |string | This is the domain name of the lender instance you can set it as localhost or development / testing |
 | AUTH_DSS_CLIENT_ID | string | (optional) Sometimes authorities will provide special tokens for accessing the DSS, if you are using it locally via `/build/dev/run_locally.sh` via the InterUSS /DSS repository, you can just use a random long string |
 | AUTH_DSS_CLIENT_SECRET | string | (optional) Similar to above sometimes authorities provide  |
@@ -54,6 +48,11 @@
 | POSTGRES_HOST | string| You can name a appropriate name, see the sample file |
 | PGDATA | string | This is where the data is stored, you can use `/var/lib/postgresql/data/pgdata` here |
 | BLENDER_FQDN | string | This domain name of a Blender deployment e.g. `https://beta.flightblender.com` |
+For Advanced operations, the following two configurations are recommended
+| Variable Key | Data Type | Description |
+|--------------|--------------|:-----:|
+| AMQP_URL |string | (Optional) A full connection url to a AMQP server, when this is set, messages related to your operations are sent to it, your clients can subscribe to them. |
+| ENABLE_CONFORMANCE_MONITORING | int | (Optional) By default conformance monitoring is turned off, set this flag if you want to enable conformance monitoring. Conformance monitoring is a advanced UTM service so it is recommended that this service be turned off initially. |
 
 ### 2. Use Docker Compose to stand up Flight Blender 
 Once you have created and saved the .env file you can then use the [docker-compose.yaml](../docker-compose.yml) file to start the instance. Just run `docker compose up` and a running instance of Flight Blender will be available. 
