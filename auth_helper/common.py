--- conflicted
+++ resolved
@@ -3,13 +3,9 @@
 import redis
 from dotenv import find_dotenv, load_dotenv
 from walrus import Database
-<<<<<<< HEAD
 import logging
 from os import environ as env
 from dotenv import load_dotenv, find_dotenv
-=======
-
->>>>>>> 7f11bccc
 load_dotenv(find_dotenv())
 logger = logging.getLogger("django")
 
