<img src="https://i.imgur.com/YIfAsfV.jpg" width="350">

# Flight Blender

Flight Blender is a open source Remote ID "display provider" compatible with ASTM standards and a flight feed aggregator. It has different modules that can process and relay data:

- _Flight Tracking_: It takes in flight tracking feeds from various sources e.g. ADS-B, live telemetry and others and outputs as a single fused JSON feed and submits it to a Display Application e.g. [Flight Spotlight](https://github.com/openskies-sh/flight-spotlight) to be shown in real-time on a display
- _Geofence_: A Geofence can be submitted into Flight Blender and consequently transmitted to Spotlight
<<<<<<< HEAD
- _Flight Declaration_: Future flights up-to 24 hours can be submitted
=======
- _Flight Declaration_: Future flights up-to 24 hours can be submitted, this __does not__ use the USS <-> USS API but is a standalone component, for supported DSS commands see below
>>>>>>> 192fe826
- _DSS Connectivity_: There are modules to connect and read for e.g. Remote ID data from a DSS.

## First steps / Get Started

Normally a "Display Provider" is used in conjunction with a "Display Application". In this case Flight Blender output is directed to a Flight Spotlight instance. You can customize a application instance by choosing what kind of modules you want to support, you can pick any from the above.

## System Diagram

The diagram below shows how Fight Blender works. 

![img](https://i.imgur.com/7Ii62ZD.png)

## Installation

Docker and Docker Compose files are available for this software. You can first clone this repository using `git close https://www.github.com/openskies-sh/flight-blender.git` and then go to the directory and use `docker-compose up` command.

This will open up port 8080 and you can post air-traffic data to `http://localhost:8080/set_air_traffic` and then start the processing.

## Technical details

- To begin, review the [API Specification](http://redocly.github.io/redoc/?url=https://raw.githubusercontent.com/openskies-sh/flight-blender/master/api/flight-blender-1.0.0-resolved.yaml) to understand the endpoints and the kind of data that you can set in Flight Blender.
- Then take a look at some data formats: [Flight tracking data](https://github.com/openskies-sh/flight-blender/blob/master/importers/air_traffic_samples/micro_flight_data_single.json). This file follows the format as specified in the [Air-traffic data protocol](https://github.com/openskies-sh/airtraffic-data-protocol-development/blob/master/Airtraffic-Data-Protocol.md)

#### Image Credit

<a href="https://www.vecteezy.com/free-vector/blender">Blender Vectors by Vecteezy</a><|MERGE_RESOLUTION|>--- conflicted
+++ resolved
@@ -6,11 +6,7 @@
 
 - _Flight Tracking_: It takes in flight tracking feeds from various sources e.g. ADS-B, live telemetry and others and outputs as a single fused JSON feed and submits it to a Display Application e.g. [Flight Spotlight](https://github.com/openskies-sh/flight-spotlight) to be shown in real-time on a display
 - _Geofence_: A Geofence can be submitted into Flight Blender and consequently transmitted to Spotlight
-<<<<<<< HEAD
-- _Flight Declaration_: Future flights up-to 24 hours can be submitted
-=======
 - _Flight Declaration_: Future flights up-to 24 hours can be submitted, this __does not__ use the USS <-> USS API but is a standalone component, for supported DSS commands see below
->>>>>>> 192fe826
 - _DSS Connectivity_: There are modules to connect and read for e.g. Remote ID data from a DSS.
 
 ## First steps / Get Started
