--- conflicted
+++ resolved
@@ -129,7 +129,6 @@
                             subscription_id = s["subscription_id"]
                             break
                 # Create a new subscription to the airspace
-<<<<<<< HEAD
                 operational_update_response = (
                     my_scd_dss_helper.update_specified_operational_intent_reference(
                         subscription_id=subscription_id,
@@ -141,15 +140,6 @@
                         priority = 0,
                         current_state = current_state_str
                     )
-=======
-                operational_update_response = my_scd_dss_helper.update_specified_operational_intent_reference(
-                    subscription_id=subscription_id,
-                    operational_intent_ref_id=reference.id,
-                    extents=stored_volumes,
-                    new_state=str(new_state),
-                    ovn=reference.ovn,
-                    deconfliction_check=True,
->>>>>>> 7f11bccc
                 )
 
                 if operational_update_response.status == 200:
