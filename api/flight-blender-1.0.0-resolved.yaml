--- conflicted
+++ resolved
@@ -1777,8 +1777,6 @@
       tags:
         - crewed-traffic
 
-<<<<<<< HEAD
-=======
 
   /status:
     get:
@@ -1906,7 +1904,6 @@
 
 
 
->>>>>>> 35289334
 components:
   securitySchemes:
     AuthFromPassport:
