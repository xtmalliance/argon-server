{
	"info": {
		"_postman_id": "b15cf272-66f7-4a7a-8036-8ffda1a1a253",
		"name": "Flight Blender Calls",
		"schema": "https://schema.getpostman.com/json/collection/v2.1.0/collection.json",
		"_exporter_id": "393882"
	},
	"item": [
		{
			"name": "RID DA",
			"item": [
				{
					"name": "Get All Flight Data PULL",
					"protocolProfileBehavior": {
						"disabledSystemHeaders": {
							"content-type": true
						}
					},
					"request": {
						"auth": {
							"type": "oauth2",
							"oauth2": [
								{
									"key": "audience",
									"value": {
										"7257e291-3f7c-443d-b6db-84ec80fc5703": "{{flight_blender_scopes}}"
									},
									"type": "any"
								},
								{
									"key": "scope",
									"value": "{{flight_blender_scopes}}",
									"type": "string"
								},
								{
									"key": "clientSecret",
									"value": "{{client_secret}}",
									"type": "string"
								},
								{
									"key": "clientId",
									"value": "{{client_id}}",
									"type": "string"
								},
								{
									"key": "tokenType",
									"value": "Bearer",
									"type": "string"
								},
								{
									"key": "accessToken",
									"value": "eyJ0eXAiOiJKV1QiLCJhbGciOiJSUzI1NiIsImtpZCI6IjkzNDMyNTZiLTVlYTUtNGY0OC04NzJlLTE0YTI5N2NmZTkzYyJ9.eyJpc3MiOiJodHRwczovL2lkLm9wZW5za2llcy5zaC8iLCJleHAiOjE2MjYxODU5MTQsImlhdCI6MTYyNjE4MjMxNCwic3ViIjoiRjB2a1ZnWkJDTWZCem1yQTZNUjRJSW5MU0trRGdYamNRb2pXTFZrU0BjbGllbnRzIiwic2NvcGUiOiJibGVuZGVyLnJlYWQgYmxlbmRlci53cml0ZSBkc3MucmVhZC5pZGVudGlmaWNhdGlvbl9zZXJ2aWNlX2FyZWFzIiwidHlwIjoiQmVhcmVyIiwiYXVkIjoidGVzdGZsaWdodC5mbGlnaHRibGVuZGVyLmNvbSJ9.SbXJYYvJUXWuCtcVU_yxuWCQSV0SWntx0KIh_Y-WtYJsiOg3y2QEN7armWo64XwBTlXT7YrfnWZ_QI7pk_acIHWH5eak23AFtnoRYdggtC9J-lrmeXRFUGqqGuFk668RIOKkLwo935FD3DouGyCbdJ3cQA6Gag2nXiz-Va1DIljs09RWwtqbHcvvjLY3iVHje0SRPSgr8XkRoEd0OpHkV1viov9O7cHPRCMeQAMCSWh3v0j6Dt9jC6cMGbbczZMySPls3CiPwbt9o4odXTeNyTduqVXQJbYYmJBXnAtLl8Wa6Q8ZQmidNh9K1brUUnNc2fCYt-UwWvfLKKV3quQvg0gncjNMCXnJoXdKKElkTzsqM1cRe-4_UXUcos64WOGO1Oqg6sc3AaYwE98ylYox54gZpABWrjwnewhV3geeUCIgTKqn6SRawCsnHPf6ygKVWRJXKcG7txz7IJYNQBgVRZfmAJmFbA28rX3B2YrOMnsgbRluhdWgsRiM9jpAv-RkpTjUaaqOQFyimfmmUp1LrhlFWAeNeEo9NSRBoQGtS8K2_RdR_Bs_pHkJihGePwHeAAZ5XplXwakDjJEQSAXPmyt1dAnM0jBEuhUa7FfxWrRMhiwfKY2bJfH7l7aDi2-7N7BoWVgaJymgQ1A7ClYbQTl3hw3tVHrcb9NlkRoIogk",
									"type": "string"
								},
								{
									"key": "challengeAlgorithm",
									"value": "S256",
									"type": "string"
								},
								{
									"key": "redirect_uri",
									"value": "http://local.test:8000/",
									"type": "string"
								},
								{
									"key": "grant_type",
									"value": "client_credentials",
									"type": "string"
								},
								{
									"key": "authUrl",
									"value": "http://local.test:8000/oauth/authorize/",
									"type": "string"
								},
								{
									"key": "addTokenTo",
									"value": "header",
									"type": "string"
								},
								{
									"key": "client_authentication",
									"value": "body",
									"type": "string"
								},
								{
									"key": "accessTokenUrl",
									"value": "https://id.openskies.sh/oauth/token/",
									"type": "string"
								}
							]
						},
						"method": "GET",
						"header": [
							{
								"key": "Content-Type",
								"type": "text",
								"value": "application/json"
							}
						],
						"url": {
							"raw": "http://local.test:8000/rid/display_data?view=46.97471588813772,7.473307389701852,46.975508163062706,7.473955394898998",
							"protocol": "http",
							"host": [
								"local",
								"test"
							],
							"port": "8000",
							"path": [
								"rid",
								"display_data"
							],
							"query": [
								{
									"key": "start_date",
									"value": "2021-01-21",
									"disabled": true
								},
								{
									"key": "end_date",
									"value": "2021-01-31",
									"disabled": true
								},
								{
									"key": "view",
									"value": "46.97471588813772,7.473307389701852,46.975508163062706,7.473955394898998"
								}
							]
						},
						"description": "This request submits a Geofence to Flight Blender"
					},
					"response": []
				},
				{
					"name": "Submit a DSS Subscription Request (Basel)",
					"protocolProfileBehavior": {
						"disabledSystemHeaders": {
							"content-type": true
						}
					},
					"request": {
						"auth": {
							"type": "oauth2",
							"oauth2": [
								{
									"key": "audience",
									"value": {
										"7257e291-3f7c-443d-b6db-84ec80fc5703": "{{flight_blender_audience}}"
									},
									"type": "any"
								},
								{
									"key": "scope",
									"value": "{{flight_blender_scopes}}",
									"type": "string"
								},
								{
									"key": "clientSecret",
									"value": "{{client_secret}}",
									"type": "string"
								},
								{
									"key": "clientId",
									"value": "{{client_id}}",
									"type": "string"
								},
								{
									"key": "tokenType",
									"value": "Bearer",
									"type": "string"
								},
								{
									"key": "accessToken",
									"value": "eyJ0eXAiOiJKV1QiLCJhbGciOiJSUzI1NiIsImtpZCI6IjkzNDMyNTZiLTVlYTUtNGY0OC04NzJlLTE0YTI5N2NmZTkzYyJ9.eyJpc3MiOiJodHRwczovL2lkLm9wZW5za2llcy5zaC8iLCJleHAiOjE2MjUwNzExMDUsImlhdCI6MTYyNTA2NzUwNSwic3ViIjoiRjB2a1ZnWkJDTWZCem1yQTZNUjRJSW5MU0trRGdYamNRb2pXTFZrU0BjbGllbnRzIiwic2NvcGUiOiJibGVuZGVyLnJlYWQgYmxlbmRlci53cml0ZSIsInR5cCI6IkJlYXJlciJ9.suRPve0g_ZbhH1drbRuSDQfCaqCoIX5i5dWYJxHVeUHHV78i9I-OPRgkI-fOyGW8oEEEx-HlSx7s0D5_DiFyZ70AWhXDqo-pcyxduwOrwcafyHsth0qrTRZcgp7tvjfYnNZzTd1lORtqv5Fc2Q2Qv3Qwd5t7C53eYjIKA814rBPKz62_fyycY1ocTY0ImUr58a5mpbIKtIxjfpzF3D2unrdSXOl2-vu4rhfFtxPwDa6Gm5IMaG76pAvIBF3jqxxWeuaYw-8soRsfAlFG35qV_Lb1qtDPbiDXi6blWnoVIbdDx82fQbh9CaTdAGpLZ6GNuoYkovbxVA38a8VypUDp_pAtT1YCGWVuGAPiz9cDk_Bh_4MOpdKz2EdAme-ATqFLM-NoBtkfOP2X3vb4m0LiTcjeyRtE-DEQU_Fc1bU2LT1bo4YDI2_l7osBgvKqAQPV4Fap5sXvg5YIRLX3jCpj4TfhPkwo90gCpxZ0kPuO058oJ8lURkIuU7s9gWq0qbC72FKKQh0kmp1DnJQAqSe2ned8wyVWeocxAzVhbY2mWObdRXAlf-T9AiaRgorMSnua4cvmfc4QQmrQheLT5l4vEBLgfhr40sGIS-YzsQbcjsjWyMM8EgkCdj0UKgxNA-cJptWTjSJbPxeqEpEmo-jCXakxsGq2e-tgup1vVR6CHGY",
									"type": "string"
								},
								{
									"key": "challengeAlgorithm",
									"value": "S256",
									"type": "string"
								},
								{
									"key": "redirect_uri",
									"value": "http://local.test:8000/",
									"type": "string"
								},
								{
									"key": "grant_type",
									"value": "client_credentials",
									"type": "string"
								},
								{
									"key": "authUrl",
									"value": "http://local.test:8000/oauth/authorize/",
									"type": "string"
								},
								{
									"key": "addTokenTo",
									"value": "header",
									"type": "string"
								},
								{
									"key": "client_authentication",
									"value": "body",
									"type": "string"
								},
								{
									"key": "accessTokenUrl",
									"value": "https://id.openskies.sh/oauth/token/",
									"type": "string"
								}
							]
						},
						"method": "PUT",
						"header": [
							{
								"key": "Content-Type",
								"type": "text",
								"value": "application/json"
							}
						],
						"url": {
							"raw": "http://local.test:8000/dss/create_dss_subscription?view=46.97478407188788,7.473543702146228,46.97542602102813,7.4753388728502985",
							"protocol": "http",
							"host": [
								"local",
								"test"
							],
							"port": "8000",
							"path": [
								"dss",
								"create_dss_subscription"
							],
							"query": [
								{
									"key": "view",
									"value": "46.97478407188788,7.473543702146228,46.97542602102813,7.4753388728502985"
								}
							]
						},
						"description": "This request submits a Geofence to Flight Blender"
					},
					"response": []
				},
				{
					"name": "DSS Mock RID Qualifier endpoint",
					"request": {
						"auth": {
							"type": "oauth2",
							"oauth2": [
								{
									"key": "audience",
									"value": {
										"7257e291-3f7c-443d-b6db-84ec80fc5703": "{{flight_blender_audience}}"
									},
									"type": "any"
								},
								{
									"key": "challengeAlgorithm",
									"value": "S256",
									"type": "string"
								},
								{
									"key": "scope",
									"value": "{{flight_blender_scopes}}",
									"type": "string"
								},
								{
									"key": "redirect_uri",
									"value": "http://local.test:8000/",
									"type": "string"
								},
								{
									"key": "grant_type",
									"value": "client_credentials",
									"type": "string"
								},
								{
									"key": "clientSecret",
									"value": "{{client_secret}}",
									"type": "string"
								},
								{
									"key": "clientId",
									"value": "{{client_id}}",
									"type": "string"
								},
								{
									"key": "authUrl",
									"value": "http://local.test:8000/oauth/authorize/",
									"type": "string"
								},
								{
									"key": "addTokenTo",
									"value": "header",
									"type": "string"
								},
								{
									"key": "client_authentication",
									"value": "body",
									"type": "string"
								},
								{
									"key": "accessTokenUrl",
									"value": "https://id.openskies.sh/oauth/token/",
									"type": "string"
								},
								{
									"key": "tokenType",
									"value": "Bearer",
									"type": "string"
								}
							]
						},
						"method": "GET",
						"header": [],
						"url": {
							"raw": "http://localhost:8071/ridsp/v1/uss/flights?view=46.974619144541954,7.47414738933114,46.97536860541366,7.474896850202575",
							"protocol": "http",
							"host": [
								"localhost"
							],
							"port": "8071",
							"path": [
								"ridsp",
								"v1",
								"uss",
								"flights"
							],
							"query": [
								{
									"key": "view",
									"value": "46.974619144541954,7.47414738933114,46.97536860541366,7.474896850202575"
								}
							]
						}
					},
					"response": []
				},
				{
					"name": "Submit Subscription",
					"protocolProfileBehavior": {
						"disabledSystemHeaders": {
							"content-type": true
						}
					},
					"request": {
						"auth": {
							"type": "oauth2",
							"oauth2": [
								{
									"key": "scope",
									"value": "{{flight_blender_scopes}}",
									"type": "string"
								},
								{
									"key": "tokenName",
									"value": "Flight Blender Token",
									"type": "string"
								},
								{
									"key": "audience",
									"value": {
										"acc399b7-7b6b-4393-af9f-8098d637a9e2": "{{flight_blender_audience}}"
									},
									"type": "any"
								},
								{
									"key": "clientSecret",
									"value": "{{client_secret}}",
									"type": "string"
								},
								{
									"key": "clientId",
									"value": "{{client_id}}",
									"type": "string"
								},
								{
									"key": "challengeAlgorithm",
									"value": "S256",
									"type": "string"
								},
								{
									"key": "redirect_uri",
									"value": "http://local.test:3000/callback",
									"type": "string"
								},
								{
									"key": "grant_type",
									"value": "client_credentials",
									"type": "string"
								},
								{
									"key": "authUrl",
									"value": "http://local.test:8000/o/authorize",
									"type": "string"
								},
								{
									"key": "addTokenTo",
									"value": "header",
									"type": "string"
								},
								{
									"key": "client_authentication",
									"value": "header",
									"type": "string"
								},
								{
									"key": "accessTokenUrl",
									"value": "https://id.openskies.sh/oauth/token/",
									"type": "string"
								},
								{
									"key": "accessToken",
									"value": "eyJ0eXAiOiJKV1QiLCJhbGciOiJSUzI1NiIsImtpZCI6IjkzNDMyNTZiLTVlYTUtNGY0OC04NzJlLTE0YTI5N2NmZTkzYyJ9.eyJpc3MiOiJodHRwczovL2lkLm9wZW5za2llcy5zaC8iLCJleHAiOjE2MDU1MjQxNDcsImlhdCI6MTYwNTUyMDU0Nywic3ViIjoiRjB2a1ZnWkJDTWZCem1yQTZNUjRJSW5MU0trRGdYamNRb2pXTFZrU0BjbGllbnRzIiwic2NvcGUiOiJibGVuZGVyLnJlYWQgYmxlbmRlci53cml0ZSIsInR5cCI6IkJlYXJlciJ9.QFhKD6nmSByaRbCA8pCNElwSAvdpyJav4lNF6PKW3nsISsR1i560T9fX8wmJ6WBZ6mL-bIIYbv88So2reg3vGDZKl1PZCCxjq4-FpmJqITWdCxGrNoY7crpmFa9u6sIw4qzeL4PMOyAC2qCk43CJD7ohk5pHq2OyqclB0x4KtdeRVzUPNekIK5nPnLXiXrbWc2Y3p-VPOva3sOFfU8jvVO2JvHxpUGbQkqog01QPSkQZ0_tEg_n3YD_TnD1Su9EXNCP9ROfLVyzZQIYtCPfL5euQh5-llWK1uakjx0yC4sZIuTmKOME4WErUdUN0iH9nZdIrLMHqGTpWNFWKWb7ZaLEQ9PSuYEHXTJ0oMbk5OakwEbr3mFtQfjd8xFlcDaVjESL3U9cb6LVZfBumJrwtqg0h39oYNoTIWp7VPwZR1kRg43GkMa3Y6eLMTU4ul2OQf1QjQOq6WyNVYOUZArzpSv9ORw_R7WMSpqtTXUiMgW3dWytzOYH77SkASIzNVQyPqw37zek8fO7ET8NlKIT8GiL0dWcgbWtCVaAqpWnIfMqBg85XlhhtFGBntP8uRM_7h6k7jAFRNnYRe5RPrx5Nzq8goly_8TP2jCQuiQ20kqXMJGWQWo8H0X3HP3cgnyBUdh8Midakhg1cnqAqXIiAx0dcEKPoyJ5ky250brLwRTk",
									"type": "string"
								},
								{
									"key": "tokenType",
									"value": "Bearer",
									"type": "string"
								}
							]
						},
						"method": "PUT",
						"header": [
							{
								"key": "Content-Type",
								"value": "application/json",
								"type": "text"
							}
						],
						"url": {
							"raw": "http://local.test:8000/dss/create_dss_subscription/?view=-4.9558482039999996,51.6912750520000017,-4.9471846910000004,51.6951759410000022",
							"protocol": "http",
							"host": [
								"local",
								"test"
							],
							"port": "8000",
							"path": [
								"dss",
								"create_dss_subscription",
								""
							],
							"query": [
								{
									"key": "view",
									"value": "-4.9558482039999996,51.6912750520000017,-4.9471846910000004,51.6951759410000022"
								}
							]
						},
						"description": "This request submits a Geofence to Flight Blender"
					},
					"response": []
				},
				{
					"name": "Submit a DSS Subscription Request Copy",
					"protocolProfileBehavior": {
						"disabledSystemHeaders": {
							"content-type": true
						}
					},
					"request": {
						"auth": {
							"type": "oauth2",
							"oauth2": [
								{
									"key": "audience",
									"value": {
										"7257e291-3f7c-443d-b6db-84ec80fc5703": "{{flight_blender_audience}}",
										"083fa528-4a5d-4608-94a5-e517f207b2a7": "{{flight_blender_audience}}"
									},
									"type": "any"
								},
								{
									"key": "challengeAlgorithm",
									"value": "S256",
									"type": "string"
								},
								{
									"key": "scope",
									"value": "{{flight_blender_scopes}}",
									"type": "string"
								},
								{
									"key": "redirect_uri",
									"value": "http://local.test:8000/",
									"type": "string"
								},
								{
									"key": "grant_type",
									"value": "client_credentials",
									"type": "string"
								},
								{
									"key": "clientSecret",
									"value": "{{client_secret}}",
									"type": "string"
								},
								{
									"key": "clientId",
									"value": "{{client_id}}",
									"type": "string"
								},
								{
									"key": "authUrl",
									"value": "http://local.test:8000/oauth/authorize/",
									"type": "string"
								},
								{
									"key": "addTokenTo",
									"value": "header",
									"type": "string"
								},
								{
									"key": "client_authentication",
									"value": "body",
									"type": "string"
								},
								{
									"key": "accessTokenUrl",
									"value": "https://id.openskies.sh/oauth/token/",
									"type": "string"
								},
								{
									"key": "tokenType",
									"value": "Bearer",
									"type": "string"
								},
								{
									"key": "accessToken",
									"value": "eyJ0eXAiOiJKV1QiLCJhbGciOiJSUzI1NiIsImtpZCI6IjkzNDMyNTZiLTVlYTUtNGY0OC04NzJlLTE0YTI5N2NmZTkzYyJ9.eyJpc3MiOiJodHRwczovL2lkLm9wZW5za2llcy5zaC8iLCJleHAiOjE2MjM2OTI3MzgsImlhdCI6MTYyMzY4OTEzOCwic3ViIjoiRjB2a1ZnWkJDTWZCem1yQTZNUjRJSW5MU0trRGdYamNRb2pXTFZrU0BjbGllbnRzIiwic2NvcGUiOiJibGVuZGVyLnJlYWQgYmxlbmRlci53cml0ZSIsInR5cCI6IkJlYXJlciIsImF1ZCI6InRlc3RmbGlnaHQuZmxpZ2h0YmxlbmRlci5jb20ifQ.p7CqrGGcZVvRY2tqgsLXNggtm5xkDpm478omXHRBvfIh7vK06UVoXwmoJAUwkneJ9-_Yk5wLl_nM-jb92SeHCjf4MNBBsmcT5_VHopCUi_K8grvBL8tmelMrASazyhT28dOMmm-nEwu6q1IpVy6J55T1Hm-wB41cM7c7XhkYwIkRqKSYDjz1zskBtuuF4zyJrfF0DYKDI5AcyXm6Ics63zgEZ5MLFE0AafznV7htX8v4YtJLdElASN_WkcT6IgUJLBUgKF30hJB7hBfTgdyv85sqn7WVqm8tPrm4q77klv_kTK1_rN0pF9HySDHwBsoEUg5OpvhMecgKB0o5lEqM5LspBtMzVjH9z4HYuUfxFFKOUs6L_5a-H7MlE2Z26nDy165NsBnyn_JNaIXaTh4srY5FXQjgUdpFPJ1MqEHCnCR64u-huuQ7pndYYVk18NJrCLVI9LnP7X1xLWo7NNcWQRtdahwiv2mQ-CdCL2M2RM_L4ocY5VxR4gAn1TSJB10z0Be-UGSIVhzQeaFFH-RqEvw3_hQY-v4V7T6JJhgb9qLU-pa6s882DKk4_Eoky7v77X9q-5UnF0bDpC2JkFBW3O8daZsUJCQYrqD_S1Sp5LlFQb-wms1vrSg-fhLTl40OyWUJg_5yp97DRqztFHHq7q6x_l4p6LV7PeiQdfX0Fgo",
									"type": "string"
								}
							]
						},
						"method": "PUT",
						"header": [
							{
								"key": "Content-Type",
								"type": "text",
								"value": "application/json"
							}
						],
						"url": {
							"raw": "http://local.test:8000/dss/create_dss_subscription?view=30.1121520996093750,-1.982636438429737,30.1787567138671875,-1.9543290263437825",
							"protocol": "http",
							"host": [
								"local",
								"test"
							],
							"port": "8000",
							"path": [
								"dss",
								"create_dss_subscription"
							],
							"query": [
								{
									"key": "view",
									"value": "30.1121520996093750,-1.982636438429737,30.1787567138671875,-1.9543290263437825"
								}
							]
						},
						"description": "This request submits a Geofence to Flight Blender"
					},
					"response": []
				}
			]
		},
		{
			"name": "SCD",
			"item": [
				{
					"name": "Create SCD test",
					"request": {
						"auth": {
							"type": "bearer",
							"bearer": [
								{
									"key": "token",
									"value": "eyJhbGciOiJSUzI1NiIsInR5cCI6IkpXVCJ9.eyJhdWQiOiJsb2NhbC50ZXN0IiwiZXhwIjoxNjQ2MjI1MDA2LCJpc3MiOiJkdW1teSIsInNjb3BlIjoidXRtLmluamVjdF90ZXN0X2RhdGEiLCJzdWIiOiJ1c3MxIn0.QBdU8W-9f0Jl5_OMZW2TIjRu_DuByP5iQX68NRVqdsDZIPazBY43ppELgybtRUoz_E8ML3c7TRkPRTc6rCNbYaZ31gxFbodIG0DNlJ8z2wZtOSGvh319s8oYlhexE5ofZjRDxT_B0yjD5gL8n0ASpVsbdk_Q4V3ClF7VU7tYGzQ",
									"type": "string"
								}
							]
						},
						"method": "PUT",
						"header": [],
						"body": {
							"mode": "raw",
							"raw": "{\r\n    \"operational_intent\": {\r\n        \"volumes\": [\r\n            {\r\n                \"volume\": {\r\n                    \"outline_polygon\": {\r\n                        \"vertices\": [\r\n                            {\r\n                                \"lat\": 7.477852553482964,\r\n                                \"lng\": 46.97534274521997\r\n                            },\r\n                            {\r\n                                \"lat\": 7.477864546890113,\r\n                                \"lng\": 46.97533235168366\r\n                            },\r\n                            {\r\n                                \"lat\": 7.477874994136151,\r\n                                \"lng\": 46.97532120357769\r\n                            },\r\n                            {\r\n                                \"lat\": 7.477883794608952,\r\n                                \"lng\": 46.97530940826485\r\n                            },\r\n                            {\r\n                                \"lat\": 7.477890863555952,\r\n                                \"lng\": 46.97529707934086\r\n                            },\r\n                            {\r\n                                \"lat\": 7.477896132900339,\r\n                                \"lng\": 46.97528433554032\r\n                            },\r\n                            {\r\n                                \"lat\": 7.477899551896625,\r\n                                \"lng\": 46.97527129959326\r\n                            },\r\n                            {\r\n                                \"lat\": 7.477901087619315,\r\n                                \"lng\": 46.97525809704315\r\n                            },\r\n                            {\r\n                                \"lat\": 7.477900725279934,\r\n                                \"lng\": 46.975244855037865\r\n                            },\r\n                            {\r\n                                \"lat\": 7.477898468369416,\r\n                                \"lng\": 46.97523170110515\r\n                            },\r\n                            {\r\n                                \"lat\": 7.477894338624405,\r\n                                \"lng\": 46.975218761924495\r\n                            },\r\n                            {\r\n                                \"lat\": 7.47788837581789,\r\n                                \"lng\": 46.97520616210707\r\n                            },\r\n                            {\r\n                                \"lat\": 7.477880637376103,\r\n                                \"lng\": 46.97519402299574\r\n                            },\r\n                            {\r\n                                \"lat\": 7.477871197825441,\r\n                                \"lng\": 46.97518246149645\r\n                            },\r\n                            {\r\n                                \"lat\": 7.477860148074692,\r\n                                \"lng\": 46.97517158895238\r\n                            },\r\n                            {\r\n                                \"lat\": 7.4778475945395035,\r\n                                \"lng\": 46.9751615100716\r\n                            },\r\n                            {\r\n                                \"lat\": 7.477833658117529,\r\n                                \"lng\": 46.97515232191881\r\n                            },\r\n                            {\r\n                                \"lat\": 7.477818473024099,\r\n                                \"lng\": 46.975144112980466\r\n                            },\r\n                            {\r\n                                \"lat\": 7.477802185499665,\r\n                                \"lng\": 46.97513696231265\r\n                            },\r\n                            {\r\n                                \"lat\": 7.477784952401429,\r\n                                \"lng\": 46.97513093877975\r\n                            },\r\n                            {\r\n                                \"lat\": 7.477766939692743,\r\n                                \"lng\": 46.97512610039132\r\n                            },\r\n                            {\r\n                                \"lat\": 7.477748320844831,\r\n                                \"lng\": 46.975122493743314\r\n                            },\r\n                            {\r\n                                \"lat\": 7.477729275166192,\r\n                                \"lng\": 46.975120153569506\r\n                            },\r\n                            {\r\n                                \"lat\": 7.477709986075822,\r\n                                \"lng\": 46.975119102406836\r\n                            },\r\n                            {\r\n                                \"lat\": 7.477690639336822,\r\n                                \"lng\": 46.97511935037848\r\n                            },\r\n                            {\r\n                                \"lat\": 7.477671421267468,\r\n                                \"lng\": 46.97512089509635\r\n                            },\r\n                            {\r\n                                \"lat\": 7.477652516946903,\r\n                                \"lng\": 46.97512372168408\r\n                            },\r\n                            {\r\n                                \"lat\": 7.477634108432785,\r\n                                \"lng\": 46.97512780292024\r\n                            },\r\n                            {\r\n                                \"lat\": 7.47761637300802,\r\n                                \"lng\": 46.97513309950056\r\n                            },\r\n                            {\r\n                                \"lat\": 7.477599481473472,\r\n                                \"lng\": 46.975139560416444\r\n                            },\r\n                            {\r\n                                \"lat\": 7.477583596503102,\r\n                                \"lng\": 46.9751471234461\r\n                            },\r\n                            {\r\n                                \"lat\": 7.477568871077345,\r\n                                \"lng\": 46.975155715753885\r\n                            },\r\n                            {\r\n                                \"lat\": 7.477555447009859,\r\n                                \"lng\": 46.975165254591616\r\n                            },\r\n                            {\r\n                                \"lat\": 7.475660446151406,\r\n                                \"lng\": 46.97665125214326\r\n                            },\r\n                            {\r\n                                \"lat\": 7.4756484520214554,\r\n                                \"lng\": 46.97666164543792\r\n                            },\r\n                            {\r\n                                \"lat\": 7.475638004049507,\r\n                                \"lng\": 46.97667279332972\r\n                            },\r\n                            {\r\n                                \"lat\": 7.475629202855804,\r\n                                \"lng\": 46.976684588458824\r\n                            },\r\n                            {\r\n                                \"lat\": 7.475622133201456,\r\n                                \"lng\": 46.976696917232076\r\n                            },\r\n                            {\r\n                                \"lat\": 7.475616863172108,\r\n                                \"lng\": 46.97670966091699\r\n                            },\r\n                            {\r\n                                \"lat\": 7.475613443522207,\r\n                                \"lng\": 46.97672269678518\r\n                            },\r\n                            {\r\n                                \"lat\": 7.475611907186153,\r\n                                \"lng\": 46.97673589929428\r\n                            },\r\n                            {\r\n                                \"lat\": 7.4756122689610836,\r\n                                \"lng\": 46.97674914129702\r\n                            },\r\n                            {\r\n                                \"lat\": 7.475614525364309,\r\n                                \"lng\": 46.97676229526565\r\n                            },\r\n                            {\r\n                                \"lat\": 7.4756186546668,\r\n                                \"lng\": 46.97677523452018\r\n                            },\r\n                            {\r\n                                \"lat\": 7.475624617102401,\r\n                                \"lng\": 46.97678783444832\r\n                            },\r\n                            {\r\n                                \"lat\": 7.475632355250744,\r\n                                \"lng\": 46.976799973705624\r\n                            },\r\n                            {\r\n                                \"lat\": 7.475641794590205,\r\n                                \"lng\": 46.976811535384066\r\n                            },\r\n                            {\r\n                                \"lat\": 7.475652844215535,\r\n                                \"lng\": 46.97682240813796\r\n                            },\r\n                            {\r\n                                \"lat\": 7.475665397713314,\r\n                                \"lng\": 46.976832487256324\r\n                            },\r\n                            {\r\n                                \"lat\": 7.47567933418674,\r\n                                \"lng\": 46.97684167567123\r\n                            },\r\n                            {\r\n                                \"lat\": 7.475694519419928,\r\n                                \"lng\": 46.97684988489279\r\n                            },\r\n                            {\r\n                                \"lat\": 7.475710807170479,\r\n                                \"lng\": 46.976857035861215\r\n                            },\r\n                            {\r\n                                \"lat\": 7.47572804057789,\r\n                                \"lng\": 46.97686305970835\r\n                            },\r\n                            {\r\n                                \"lat\": 7.475746053674222,\r\n                                \"lng\": 46.976867898420856\r\n                            },\r\n                            {\r\n                                \"lat\": 7.4757646729825025,\r\n                                \"lng\": 46.97687150539895\r\n                            },\r\n                            {\r\n                                \"lat\": 7.475783719187434,\r\n                                \"lng\": 46.976873845905175\r\n                            },\r\n                            {\r\n                                \"lat\": 7.475803008862344,\r\n                                \"lng\": 46.97687489739904\r\n                            },\r\n                            {\r\n                                \"lat\": 7.4758223562357395,\r\n                                \"lng\": 46.976874649753974\r\n                            },\r\n                            {\r\n                                \"lat\": 7.475841574980439,\r\n                                \"lng\": 46.976873105354905\r\n                            },\r\n                            {\r\n                                \"lat\": 7.475860480008055,\r\n                                \"lng\": 46.97687027907539\r\n                            },\r\n                            {\r\n                                \"lat\": 7.475878889251555,\r\n                                \"lng\": 46.97686619813419\r\n                            },\r\n                            {\r\n                                \"lat\": 7.4758966254187085,\r\n                                \"lng\": 46.97686090183329\r\n                            },\r\n                            {\r\n                                \"lat\": 7.475913517699567,\r\n                                \"lng\": 46.97685444117925\r\n                            },\r\n                            {\r\n                                \"lat\": 7.475929403411471,\r\n                                \"lng\": 46.976846878392166\r\n                            },\r\n                            {\r\n                                \"lat\": 7.475944129565821,\r\n                                \"lng\": 46.976838286306204\r\n                            },\r\n                            {\r\n                                \"lat\": 7.47595755434146,\r\n                                \"lng\": 46.976828747668335\r\n                            }\r\n                        ]\r\n                    },\r\n                    \"altitude_lower\": {\r\n                        \"value\": 605.0,\r\n                        \"reference\": \"W84\",\r\n                        \"units\": \"M\"\r\n                    },\r\n                    \"altitude_upper\": {\r\n                        \"value\": 635.0,\r\n                        \"reference\": \"W84\",\r\n                        \"units\": \"M\"\r\n                    }\r\n                },\r\n                \"time_start\": {\r\n                    \"value\": \"2022-06-09T16:11:26.860625+01:00\",\r\n                    \"format\": \"RFC3339\"\r\n                },\r\n                \"time_end\": {\r\n                    \"value\": \"2022-06-09T16:12:26.860625+01:00\",\r\n                    \"format\": \"RFC3339\"\r\n                }\r\n            }\r\n        ],\r\n        \"state\": \"Accepted\",\r\n        \"off_nominal_volumes\": [],\r\n        \"priority\": 0\r\n    },\r\n    \"flight_authorisation\": {\r\n        \"uas_serial_number\": \"F5GVEP0D3QED5JW0P7Z\",\r\n        \"operation_category\": \"Open\",\r\n        \"operation_mode\": \"Vlos\",\r\n        \"uas_class\": \"C0\",\r\n        \"identification_technologies\": [\r\n            \"ASTMNetRID\"\r\n        ],\r\n        \"connectivity_methods\": [\r\n            \"cellular\"\r\n        ],\r\n        \"endurance_minutes\": 30,\r\n        \"emergency_procedure_url\": \"https://uav.com/emergency\",\r\n        \"operator_id\": \"CHEkkf6z511kjv98-qth\",\r\n        \"uas_id\": \"\",\r\n        \"uas_type_certificate\": \"\"\r\n    }\r\n}",
							"options": {
								"raw": {
									"language": "json"
								}
							}
						},
						"url": {
							"raw": "http://local.test:8000/scd/v1/flights/ab3dda3e-b80b-4fc6-9888-a51fe1a2b68a",
							"protocol": "http",
							"host": [
								"local",
								"test"
							],
							"port": "8000",
							"path": [
								"scd",
								"v1",
								"flights",
								"ab3dda3e-b80b-4fc6-9888-a51fe1a2b68a"
							]
						}
					},
					"response": []
				},
				{
					"name": "Delete SCD test",
					"request": {
						"auth": {
							"type": "bearer",
							"bearer": [
								{
									"key": "token",
									"value": "eyJhbGciOiJSUzI1NiIsInR5cCI6IkpXVCJ9.eyJhdWQiOiJsb2NhbC50ZXN0IiwiZXhwIjoxNjQ2MjI1MDA2LCJpc3MiOiJkdW1teSIsInNjb3BlIjoidXRtLmluamVjdF90ZXN0X2RhdGEiLCJzdWIiOiJ1c3MxIn0.QBdU8W-9f0Jl5_OMZW2TIjRu_DuByP5iQX68NRVqdsDZIPazBY43ppELgybtRUoz_E8ML3c7TRkPRTc6rCNbYaZ31gxFbodIG0DNlJ8z2wZtOSGvh319s8oYlhexE5ofZjRDxT_B0yjD5gL8n0ASpVsbdk_Q4V3ClF7VU7tYGzQ",
									"type": "string"
								}
							]
						},
						"method": "DELETE",
						"header": [],
						"body": {
							"mode": "raw",
							"raw": "",
							"options": {
								"raw": {
									"language": "json"
								}
							}
						},
						"url": {
							"raw": "http://local.test:8000/scd/v1/flights/ab3dda3e-b80b-4fc6-9888-a51fe1a2b68a",
							"protocol": "http",
							"host": [
								"local",
								"test"
							],
							"port": "8000",
							"path": [
								"scd",
								"v1",
								"flights",
								"ab3dda3e-b80b-4fc6-9888-a51fe1a2b68a"
							]
						}
					},
					"response": []
				},
				{
					"name": "Clear Test Area",
					"request": {
						"auth": {
							"type": "bearer",
							"bearer": [
								{
									"key": "token",
									"value": "eyJhbGciOiJSUzI1NiIsInR5cCI6IkpXVCJ9.eyJhdWQiOiJsb2NhbC50ZXN0IiwiZXhwIjoxNjQ2MjI1MDA2LCJpc3MiOiJkdW1teSIsInNjb3BlIjoidXRtLmluamVjdF90ZXN0X2RhdGEiLCJzdWIiOiJ1c3MxIn0.QBdU8W-9f0Jl5_OMZW2TIjRu_DuByP5iQX68NRVqdsDZIPazBY43ppELgybtRUoz_E8ML3c7TRkPRTc6rCNbYaZ31gxFbodIG0DNlJ8z2wZtOSGvh319s8oYlhexE5ofZjRDxT_B0yjD5gL8n0ASpVsbdk_Q4V3ClF7VU7tYGzQ",
									"type": "string"
								}
							]
						},
						"method": "POST",
						"header": [],
						"body": {
							"mode": "raw",
							"raw": "{\r\n        \"request_id\":\"239fbd4c-f107-431a-8244-4d034559ab8f\",\r\n        \"extent\": [\r\n            {\r\n                \"volume\": {\r\n                    \"outline_polygon\": {\r\n                        \"vertices\": [\r\n                            {\r\n                                \"lat\": 7.477852553482964,\r\n                                \"lng\": 46.97534274521997\r\n                            },\r\n                            {\r\n                                \"lat\": 7.477864546890113,\r\n                                \"lng\": 46.97533235168366\r\n                            },\r\n                            {\r\n                                \"lat\": 7.477874994136151,\r\n                                \"lng\": 46.97532120357769\r\n                            },\r\n                            {\r\n                                \"lat\": 7.477883794608952,\r\n                                \"lng\": 46.97530940826485\r\n                            },\r\n                            {\r\n                                \"lat\": 7.477890863555952,\r\n                                \"lng\": 46.97529707934086\r\n                            },\r\n                            {\r\n                                \"lat\": 7.477896132900339,\r\n                                \"lng\": 46.97528433554032\r\n                            },\r\n                            {\r\n                                \"lat\": 7.477899551896625,\r\n                                \"lng\": 46.97527129959326\r\n                            },\r\n                            {\r\n                                \"lat\": 7.477901087619315,\r\n                                \"lng\": 46.97525809704315\r\n                            },\r\n                            {\r\n                                \"lat\": 7.477900725279934,\r\n                                \"lng\": 46.975244855037865\r\n                            },\r\n                            {\r\n                                \"lat\": 7.477898468369416,\r\n                                \"lng\": 46.97523170110515\r\n                            },\r\n                            {\r\n                                \"lat\": 7.477894338624405,\r\n                                \"lng\": 46.975218761924495\r\n                            },\r\n                            {\r\n                                \"lat\": 7.47788837581789,\r\n                                \"lng\": 46.97520616210707\r\n                            },\r\n                            {\r\n                                \"lat\": 7.477880637376103,\r\n                                \"lng\": 46.97519402299574\r\n                            },\r\n                            {\r\n                                \"lat\": 7.477871197825441,\r\n                                \"lng\": 46.97518246149645\r\n                            },\r\n                            {\r\n                                \"lat\": 7.477860148074692,\r\n                                \"lng\": 46.97517158895238\r\n                            },\r\n                            {\r\n                                \"lat\": 7.4778475945395035,\r\n                                \"lng\": 46.9751615100716\r\n                            },\r\n                            {\r\n                                \"lat\": 7.477833658117529,\r\n                                \"lng\": 46.97515232191881\r\n                            },\r\n                            {\r\n                                \"lat\": 7.477818473024099,\r\n                                \"lng\": 46.975144112980466\r\n                            },\r\n                            {\r\n                                \"lat\": 7.477802185499665,\r\n                                \"lng\": 46.97513696231265\r\n                            },\r\n                            {\r\n                                \"lat\": 7.477784952401429,\r\n                                \"lng\": 46.97513093877975\r\n                            },\r\n                            {\r\n                                \"lat\": 7.477766939692743,\r\n                                \"lng\": 46.97512610039132\r\n                            },\r\n                            {\r\n                                \"lat\": 7.477748320844831,\r\n                                \"lng\": 46.975122493743314\r\n                            },\r\n                            {\r\n                                \"lat\": 7.477729275166192,\r\n                                \"lng\": 46.975120153569506\r\n                            },\r\n                            {\r\n                                \"lat\": 7.477709986075822,\r\n                                \"lng\": 46.975119102406836\r\n                            },\r\n                            {\r\n                                \"lat\": 7.477690639336822,\r\n                                \"lng\": 46.97511935037848\r\n                            },\r\n                            {\r\n                                \"lat\": 7.477671421267468,\r\n                                \"lng\": 46.97512089509635\r\n                            },\r\n                            {\r\n                                \"lat\": 7.477652516946903,\r\n                                \"lng\": 46.97512372168408\r\n                            },\r\n                            {\r\n                                \"lat\": 7.477634108432785,\r\n                                \"lng\": 46.97512780292024\r\n                            },\r\n                            {\r\n                                \"lat\": 7.47761637300802,\r\n                                \"lng\": 46.97513309950056\r\n                            },\r\n                            {\r\n                                \"lat\": 7.477599481473472,\r\n                                \"lng\": 46.975139560416444\r\n                            },\r\n                            {\r\n                                \"lat\": 7.477583596503102,\r\n                                \"lng\": 46.9751471234461\r\n                            },\r\n                            {\r\n                                \"lat\": 7.477568871077345,\r\n                                \"lng\": 46.975155715753885\r\n                            },\r\n                            {\r\n                                \"lat\": 7.477555447009859,\r\n                                \"lng\": 46.975165254591616\r\n                            },\r\n                            {\r\n                                \"lat\": 7.475660446151406,\r\n                                \"lng\": 46.97665125214326\r\n                            },\r\n                            {\r\n                                \"lat\": 7.4756484520214554,\r\n                                \"lng\": 46.97666164543792\r\n                            },\r\n                            {\r\n                                \"lat\": 7.475638004049507,\r\n                                \"lng\": 46.97667279332972\r\n                            },\r\n                            {\r\n                                \"lat\": 7.475629202855804,\r\n                                \"lng\": 46.976684588458824\r\n                            },\r\n                            {\r\n                                \"lat\": 7.475622133201456,\r\n                                \"lng\": 46.976696917232076\r\n                            },\r\n                            {\r\n                                \"lat\": 7.475616863172108,\r\n                                \"lng\": 46.97670966091699\r\n                            },\r\n                            {\r\n                                \"lat\": 7.475613443522207,\r\n                                \"lng\": 46.97672269678518\r\n                            },\r\n                            {\r\n                                \"lat\": 7.475611907186153,\r\n                                \"lng\": 46.97673589929428\r\n                            },\r\n                            {\r\n                                \"lat\": 7.4756122689610836,\r\n                                \"lng\": 46.97674914129702\r\n                            },\r\n                            {\r\n                                \"lat\": 7.475614525364309,\r\n                                \"lng\": 46.97676229526565\r\n                            },\r\n                            {\r\n                                \"lat\": 7.4756186546668,\r\n                                \"lng\": 46.97677523452018\r\n                            },\r\n                            {\r\n                                \"lat\": 7.475624617102401,\r\n                                \"lng\": 46.97678783444832\r\n                            },\r\n                            {\r\n                                \"lat\": 7.475632355250744,\r\n                                \"lng\": 46.976799973705624\r\n                            },\r\n                            {\r\n                                \"lat\": 7.475641794590205,\r\n                                \"lng\": 46.976811535384066\r\n                            },\r\n                            {\r\n                                \"lat\": 7.475652844215535,\r\n                                \"lng\": 46.97682240813796\r\n                            },\r\n                            {\r\n                                \"lat\": 7.475665397713314,\r\n                                \"lng\": 46.976832487256324\r\n                            },\r\n                            {\r\n                                \"lat\": 7.47567933418674,\r\n                                \"lng\": 46.97684167567123\r\n                            },\r\n                            {\r\n                                \"lat\": 7.475694519419928,\r\n                                \"lng\": 46.97684988489279\r\n                            },\r\n                            {\r\n                                \"lat\": 7.475710807170479,\r\n                                \"lng\": 46.976857035861215\r\n                            },\r\n                            {\r\n                                \"lat\": 7.47572804057789,\r\n                                \"lng\": 46.97686305970835\r\n                            },\r\n                            {\r\n                                \"lat\": 7.475746053674222,\r\n                                \"lng\": 46.976867898420856\r\n                            },\r\n                            {\r\n                                \"lat\": 7.4757646729825025,\r\n                                \"lng\": 46.97687150539895\r\n                            },\r\n                            {\r\n                                \"lat\": 7.475783719187434,\r\n                                \"lng\": 46.976873845905175\r\n                            },\r\n                            {\r\n                                \"lat\": 7.475803008862344,\r\n                                \"lng\": 46.97687489739904\r\n                            },\r\n                            {\r\n                                \"lat\": 7.4758223562357395,\r\n                                \"lng\": 46.976874649753974\r\n                            },\r\n                            {\r\n                                \"lat\": 7.475841574980439,\r\n                                \"lng\": 46.976873105354905\r\n                            },\r\n                            {\r\n                                \"lat\": 7.475860480008055,\r\n                                \"lng\": 46.97687027907539\r\n                            },\r\n                            {\r\n                                \"lat\": 7.475878889251555,\r\n                                \"lng\": 46.97686619813419\r\n                            },\r\n                            {\r\n                                \"lat\": 7.4758966254187085,\r\n                                \"lng\": 46.97686090183329\r\n                            },\r\n                            {\r\n                                \"lat\": 7.475913517699567,\r\n                                \"lng\": 46.97685444117925\r\n                            },\r\n                            {\r\n                                \"lat\": 7.475929403411471,\r\n                                \"lng\": 46.976846878392166\r\n                            },\r\n                            {\r\n                                \"lat\": 7.475944129565821,\r\n                                \"lng\": 46.976838286306204\r\n                            },\r\n                            {\r\n                                \"lat\": 7.47595755434146,\r\n                                \"lng\": 46.976828747668335\r\n                            }\r\n                        ]\r\n                    },\r\n                    \"altitude_lower\": {\r\n                        \"value\": 605.0,\r\n                        \"reference\": \"W84\",\r\n                        \"units\": \"M\"\r\n                    },\r\n                    \"altitude_upper\": {\r\n                        \"value\": 635.0,\r\n                        \"reference\": \"W84\",\r\n                        \"units\": \"M\"\r\n                    }\r\n                },\r\n                \"time_start\": {\r\n                    \"value\": \"2022-02-22T16:11:26.860625+01:00\",\r\n                    \"format\": \"RFC3339\"\r\n                },\r\n                \"time_end\": {\r\n                    \"value\": \"2022-02-22T16:16:26.860625+01:00\",\r\n                    \"format\": \"RFC3339\"\r\n                }\r\n            }\r\n        ]\r\n    \r\n}",
							"options": {
								"raw": {
									"language": "json"
								}
							}
						},
						"url": {
							"raw": "http://local.test:8000/scd/v1/clear_area_requests",
							"protocol": "http",
							"host": [
								"local",
								"test"
							],
							"port": "8000",
							"path": [
								"scd",
								"v1",
								"clear_area_requests"
							]
						}
					},
					"response": []
				},
				{
					"name": "Query OpINT details (USS)",
					"request": {
						"auth": {
							"type": "bearer",
							"bearer": [
								{
									"key": "token",
									"value": "eyJhbGciOiJSUzI1NiIsInR5cCI6IkpXVCJ9.eyJhdWQiOiJsb2NhbC50ZXN0IiwiZXhwIjoxNjQ2MjI1MDA2LCJpc3MiOiJkdW1teSIsInNjb3BlIjoidXRtLmluamVjdF90ZXN0X2RhdGEiLCJzdWIiOiJ1c3MxIn0.QBdU8W-9f0Jl5_OMZW2TIjRu_DuByP5iQX68NRVqdsDZIPazBY43ppELgybtRUoz_E8ML3c7TRkPRTc6rCNbYaZ31gxFbodIG0DNlJ8z2wZtOSGvh319s8oYlhexE5ofZjRDxT_B0yjD5gL8n0ASpVsbdk_Q4V3ClF7VU7tYGzQ",
									"type": "string"
								}
							]
						},
						"method": "GET",
						"header": [],
						"url": {
							"raw": "http://local.test:8000/uss/v1/operational_intents/45a29775-21da-46ea-8d09-be7d7eef44fa",
							"protocol": "http",
							"host": [
								"local",
								"test"
							],
							"port": "8000",
							"path": [
								"uss",
								"v1",
								"operational_intents",
								"45a29775-21da-46ea-8d09-be7d7eef44fa"
							]
						}
					},
					"response": []
				}
			]
		},
		{
			"name": "RID DP",
			"item": [
				{
					"name": "RID Create Test",
					"protocolProfileBehavior": {
						"disabledSystemHeaders": {
							"content-type": true
						}
					},
					"request": {
						"auth": {
							"type": "oauth2",
							"oauth2": [
								{
									"key": "scope",
									"value": "{{flight_blender_scopes}}",
									"type": "string"
								},
								{
									"key": "tokenName",
									"value": "Flight Blender Token",
									"type": "string"
								},
								{
									"key": "audience",
									"value": {
										"acc399b7-7b6b-4393-af9f-8098d637a9e2": "{{flight_blender_audience}}"
									},
									"type": "any"
								},
								{
									"key": "clientSecret",
									"value": "{{client_secret}}",
									"type": "string"
								},
								{
									"key": "clientId",
									"value": "{{client_id}}",
									"type": "string"
								},
								{
									"key": "challengeAlgorithm",
									"value": "S256",
									"type": "string"
								},
								{
									"key": "redirect_uri",
									"value": "http://local.test:3000/callback",
									"type": "string"
								},
								{
									"key": "grant_type",
									"value": "client_credentials",
									"type": "string"
								},
								{
									"key": "authUrl",
									"value": "http://local.test:8000/o/authorize",
									"type": "string"
								},
								{
									"key": "addTokenTo",
									"value": "header",
									"type": "string"
								},
								{
									"key": "client_authentication",
									"value": "header",
									"type": "string"
								},
								{
									"key": "accessTokenUrl",
									"value": "https://id.openskies.sh/oauth/token/",
									"type": "string"
								},
								{
									"key": "accessToken",
									"value": "eyJ0eXAiOiJKV1QiLCJhbGciOiJSUzI1NiIsImtpZCI6IjkzNDMyNTZiLTVlYTUtNGY0OC04NzJlLTE0YTI5N2NmZTkzYyJ9.eyJpc3MiOiJodHRwczovL2lkLm9wZW5za2llcy5zaC8iLCJleHAiOjE2MDU1MjQxNDcsImlhdCI6MTYwNTUyMDU0Nywic3ViIjoiRjB2a1ZnWkJDTWZCem1yQTZNUjRJSW5MU0trRGdYamNRb2pXTFZrU0BjbGllbnRzIiwic2NvcGUiOiJibGVuZGVyLnJlYWQgYmxlbmRlci53cml0ZSIsInR5cCI6IkJlYXJlciJ9.QFhKD6nmSByaRbCA8pCNElwSAvdpyJav4lNF6PKW3nsISsR1i560T9fX8wmJ6WBZ6mL-bIIYbv88So2reg3vGDZKl1PZCCxjq4-FpmJqITWdCxGrNoY7crpmFa9u6sIw4qzeL4PMOyAC2qCk43CJD7ohk5pHq2OyqclB0x4KtdeRVzUPNekIK5nPnLXiXrbWc2Y3p-VPOva3sOFfU8jvVO2JvHxpUGbQkqog01QPSkQZ0_tEg_n3YD_TnD1Su9EXNCP9ROfLVyzZQIYtCPfL5euQh5-llWK1uakjx0yC4sZIuTmKOME4WErUdUN0iH9nZdIrLMHqGTpWNFWKWb7ZaLEQ9PSuYEHXTJ0oMbk5OakwEbr3mFtQfjd8xFlcDaVjESL3U9cb6LVZfBumJrwtqg0h39oYNoTIWp7VPwZR1kRg43GkMa3Y6eLMTU4ul2OQf1QjQOq6WyNVYOUZArzpSv9ORw_R7WMSpqtTXUiMgW3dWytzOYH77SkASIzNVQyPqw37zek8fO7ET8NlKIT8GiL0dWcgbWtCVaAqpWnIfMqBg85XlhhtFGBntP8uRM_7h6k7jAFRNnYRe5RPrx5Nzq8goly_8TP2jCQuiQ20kqXMJGWQWo8H0X3HP3cgnyBUdh8Midakhg1cnqAqXIiAx0dcEKPoyJ5ky250brLwRTk",
									"type": "string"
								},
								{
									"key": "tokenType",
									"value": "Bearer",
									"type": "string"
								}
							]
						},
						"method": "PUT",
						"header": [
							{
								"key": "Content-Type",
								"value": "application/json",
								"type": "text"
							}
						],
						"body": {
							"mode": "raw",
							"raw": "{\r\n  \"requested_flights\": [\r\n    {\r\n      \"injection_id\": \"edb7695f-8737-4b9f-91f8-e2afbb333f41\",\r\n      \"telemetry\": [\r\n        {\r\n          \"timestamp\": \"2019-08-24T14:15:22Z\",\r\n          \"timestamp_accuracy\": 0,\r\n          \"operational_status\": \"Undeclared\",\r\n          \"position\": {\r\n            \"lat\": 34.123,\r\n            \"lng\": -118.456,\r\n            \"alt\": 1321.2,\r\n            \"accuracy_h\": \"HAUnknown\",\r\n            \"accuracy_v\": \"VAUnknown\",\r\n            \"extrapolated\": true,\r\n            \"pressure_altitude\": 0\r\n          },\r\n          \"track\": 0,\r\n          \"speed\": 1.9,\r\n          \"speed_accuracy\": \"SAUnknown\",\r\n          \"vertical_speed\": 0.2,\r\n          \"height\": {\r\n            \"distance\": 0,\r\n            \"reference\": \"TakeoffLocation\"\r\n          },\r\n          \"group_radius\": 0,\r\n          \"group_ceiling\": 0,\r\n          \"group_floor\": 0,\r\n          \"group_count\": 1,\r\n          \"group_time_start\": \"2019-08-24T14:15:22Z\",\r\n          \"group_time_end\": \"2019-08-24T14:15:22Z\"\r\n        },\r\n        {\r\n          \"timestamp\": \"2019-08-24T14:15:22Z\",\r\n          \"timestamp_accuracy\": 0,\r\n          \"operational_status\": \"Undeclared\",\r\n          \"position\": {\r\n            \"lat\": 34.124,\r\n            \"lng\": -118.457,\r\n            \"alt\": 1321.2,\r\n            \"accuracy_h\": \"HAUnknown\",\r\n            \"accuracy_v\": \"VAUnknown\",\r\n            \"extrapolated\": true,\r\n            \"pressure_altitude\": 0\r\n          },\r\n          \"track\": 0,\r\n          \"speed\": 1.9,\r\n          \"speed_accuracy\": \"SAUnknown\",\r\n          \"vertical_speed\": 0.2,\r\n          \"height\": {\r\n            \"distance\": 0,\r\n            \"reference\": \"TakeoffLocation\"\r\n          },\r\n          \"group_radius\": 0,\r\n          \"group_ceiling\": 0,\r\n          \"group_floor\": 0,\r\n          \"group_count\": 1,\r\n          \"group_time_start\": \"2019-08-24T14:15:22Z\",\r\n          \"group_time_end\": \"2019-08-24T14:15:22Z\"\r\n        },\r\n        {\r\n          \"timestamp\": \"2019-08-24T14:15:22Z\",\r\n          \"timestamp_accuracy\": 0,\r\n          \"operational_status\": \"Undeclared\",\r\n          \"position\": {\r\n            \"lat\": 34.125,\r\n            \"lng\": -118.457,\r\n            \"alt\": 1321.2,\r\n            \"accuracy_h\": \"HAUnknown\",\r\n            \"accuracy_v\": \"VAUnknown\",\r\n            \"extrapolated\": true,\r\n            \"pressure_altitude\": 0\r\n          },\r\n          \"track\": 0,\r\n          \"speed\": 1.9,\r\n          \"speed_accuracy\": \"SAUnknown\",\r\n          \"vertical_speed\": 0.2,\r\n          \"height\": {\r\n            \"distance\": 0,\r\n            \"reference\": \"TakeoffLocation\"\r\n          },\r\n          \"group_radius\": 0,\r\n          \"group_ceiling\": 0,\r\n          \"group_floor\": 0,\r\n          \"group_count\": 1,\r\n          \"group_time_start\": \"2019-08-24T14:15:22Z\",\r\n          \"group_time_end\": \"2019-08-24T14:15:22Z\"\r\n        },\r\n        {\r\n          \"timestamp\": \"2019-08-24T14:15:22Z\",\r\n          \"timestamp_accuracy\": 0,\r\n          \"operational_status\": \"Undeclared\",\r\n          \"position\": {\r\n            \"lat\": 34.124,\r\n            \"lng\": -118.457,\r\n            \"alt\": 1321.2,\r\n            \"accuracy_h\": \"HAUnknown\",\r\n            \"accuracy_v\": \"VAUnknown\",\r\n            \"extrapolated\": true,\r\n            \"pressure_altitude\": 0\r\n          },\r\n          \"track\": 0,\r\n          \"speed\": 1.9,\r\n          \"speed_accuracy\": \"SAUnknown\",\r\n          \"vertical_speed\": 0.2,\r\n          \"height\": {\r\n            \"distance\": 0,\r\n            \"reference\": \"TakeoffLocation\"\r\n          },\r\n          \"group_radius\": 0,\r\n          \"group_ceiling\": 0,\r\n          \"group_floor\": 0,\r\n          \"group_count\": 1,\r\n          \"group_time_start\": \"2019-08-24T14:15:22Z\",\r\n          \"group_time_end\": \"2019-08-24T14:15:22Z\"\r\n        },\r\n        {\r\n          \"timestamp\": \"2019-08-24T14:15:22Z\",\r\n          \"timestamp_accuracy\": 0,\r\n          \"operational_status\": \"Undeclared\",\r\n          \"position\": {\r\n            \"lat\": 34.123,\r\n            \"lng\": -118.456,\r\n            \"alt\": 1321.2,\r\n            \"accuracy_h\": \"HAUnknown\",\r\n            \"accuracy_v\": \"VAUnknown\",\r\n            \"extrapolated\": true,\r\n            \"pressure_altitude\": 0\r\n          },\r\n          \"track\": 0,\r\n          \"speed\": 1.9,\r\n          \"speed_accuracy\": \"SAUnknown\",\r\n          \"vertical_speed\": 0.2,\r\n          \"height\": {\r\n            \"distance\": 0,\r\n            \"reference\": \"TakeoffLocation\"\r\n          },\r\n          \"group_radius\": 0,\r\n          \"group_ceiling\": 0,\r\n          \"group_floor\": 0,\r\n          \"group_count\": 1,\r\n          \"group_time_start\": \"2019-08-24T14:15:22Z\",\r\n          \"group_time_end\": \"2019-08-24T14:15:22Z\"\r\n        },\r\n        {\r\n          \"timestamp\": \"2019-08-24T14:15:22Z\",\r\n          \"timestamp_accuracy\": 0,\r\n          \"operational_status\": \"Undeclared\",\r\n          \"position\": {\r\n            \"lat\": 34.123,\r\n            \"lng\": -118.456,\r\n            \"alt\": 1321.2,\r\n            \"accuracy_h\": \"HAUnknown\",\r\n            \"accuracy_v\": \"VAUnknown\",\r\n            \"extrapolated\": true,\r\n            \"pressure_altitude\": 0\r\n          },\r\n          \"track\": 0,\r\n          \"speed\": 1.9,\r\n          \"speed_accuracy\": \"SAUnknown\",\r\n          \"vertical_speed\": 0.2,\r\n          \"height\": {\r\n            \"distance\": 0,\r\n            \"reference\": \"TakeoffLocation\"\r\n          },\r\n          \"group_radius\": 0,\r\n          \"group_ceiling\": 0,\r\n          \"group_floor\": 0,\r\n          \"group_count\": 1,\r\n          \"group_time_start\": \"2019-08-24T14:15:22Z\",\r\n          \"group_time_end\": \"2019-08-24T14:15:22Z\"\r\n        },\r\n        {\r\n          \"timestamp\": \"2019-08-24T14:15:22Z\",\r\n          \"timestamp_accuracy\": 0,\r\n          \"operational_status\": \"Undeclared\",\r\n          \"position\": {\r\n            \"lat\": 34.123,\r\n            \"lng\": -118.456,\r\n            \"alt\": 1321.2,\r\n            \"accuracy_h\": \"HAUnknown\",\r\n            \"accuracy_v\": \"VAUnknown\",\r\n            \"extrapolated\": true,\r\n            \"pressure_altitude\": 0\r\n          },\r\n          \"track\": 0,\r\n          \"speed\": 1.9,\r\n          \"speed_accuracy\": \"SAUnknown\",\r\n          \"vertical_speed\": 0.2,\r\n          \"height\": {\r\n            \"distance\": 0,\r\n            \"reference\": \"TakeoffLocation\"\r\n          },\r\n          \"group_radius\": 0,\r\n          \"group_ceiling\": 0,\r\n          \"group_floor\": 0,\r\n          \"group_count\": 1,\r\n          \"group_time_start\": \"2019-08-24T14:15:22Z\",\r\n          \"group_time_end\": \"2019-08-24T14:15:22Z\"\r\n        },\r\n        {\r\n          \"timestamp\": \"2019-08-24T14:15:22Z\",\r\n          \"timestamp_accuracy\": 0,\r\n          \"operational_status\": \"Undeclared\",\r\n          \"position\": {\r\n            \"lat\": 34.123,\r\n            \"lng\": -118.456,\r\n            \"alt\": 1321.2,\r\n            \"accuracy_h\": \"HAUnknown\",\r\n            \"accuracy_v\": \"VAUnknown\",\r\n            \"extrapolated\": true,\r\n            \"pressure_altitude\": 0\r\n          },\r\n          \"track\": 0,\r\n          \"speed\": 1.9,\r\n          \"speed_accuracy\": \"SAUnknown\",\r\n          \"vertical_speed\": 0.2,\r\n          \"height\": {\r\n            \"distance\": 0,\r\n            \"reference\": \"TakeoffLocation\"\r\n          },\r\n          \"group_radius\": 0,\r\n          \"group_ceiling\": 0,\r\n          \"group_floor\": 0,\r\n          \"group_count\": 1,\r\n          \"group_time_start\": \"2019-08-24T14:15:22Z\",\r\n          \"group_time_end\": \"2019-08-24T14:15:22Z\"\r\n        },\r\n        {\r\n          \"timestamp\": \"2019-08-24T14:15:22Z\",\r\n          \"timestamp_accuracy\": 0,\r\n          \"operational_status\": \"Undeclared\",\r\n          \"position\": {\r\n            \"lat\": 34.123,\r\n            \"lng\": -118.456,\r\n            \"alt\": 1321.2,\r\n            \"accuracy_h\": \"HAUnknown\",\r\n            \"accuracy_v\": \"VAUnknown\",\r\n            \"extrapolated\": true,\r\n            \"pressure_altitude\": 0\r\n          },\r\n          \"track\": 0,\r\n          \"speed\": 1.9,\r\n          \"speed_accuracy\": \"SAUnknown\",\r\n          \"vertical_speed\": 0.2,\r\n          \"height\": {\r\n            \"distance\": 0,\r\n            \"reference\": \"TakeoffLocation\"\r\n          },\r\n          \"group_radius\": 0,\r\n          \"group_ceiling\": 0,\r\n          \"group_floor\": 0,\r\n          \"group_count\": 1,\r\n          \"group_time_start\": \"2019-08-24T14:15:22Z\",\r\n          \"group_time_end\": \"2019-08-24T14:15:22Z\"\r\n        },\r\n        {\r\n          \"timestamp\": \"2019-08-24T14:15:22Z\",\r\n          \"timestamp_accuracy\": 0,\r\n          \"operational_status\": \"Undeclared\",\r\n          \"position\": {\r\n            \"lat\": 34.123,\r\n            \"lng\": -118.456,\r\n            \"alt\": 1321.2,\r\n            \"accuracy_h\": \"HAUnknown\",\r\n            \"accuracy_v\": \"VAUnknown\",\r\n            \"extrapolated\": true,\r\n            \"pressure_altitude\": 0\r\n          },\r\n          \"track\": 0,\r\n          \"speed\": 1.9,\r\n          \"speed_accuracy\": \"SAUnknown\",\r\n          \"vertical_speed\": 0.2,\r\n          \"height\": {\r\n            \"distance\": 0,\r\n            \"reference\": \"TakeoffLocation\"\r\n          },\r\n          \"group_radius\": 0,\r\n          \"group_ceiling\": 0,\r\n          \"group_floor\": 0,\r\n          \"group_count\": 1,\r\n          \"group_time_start\": \"2019-08-24T14:15:22Z\",\r\n          \"group_time_end\": \"2019-08-24T14:15:22Z\"\r\n        }\r\n      ],\r\n      \"details_responses\": [\r\n        {\r\n          \"effective_after\": \"2019-08-24T14:15:22Z\",\r\n          \"details\": {\r\n            \"id\": \"a3423b-213401-0023\",\r\n            \"operator_id\": \"string\",\r\n            \"operator_location\": {\r\n              \"lng\": -118.456,\r\n              \"lat\": 34.123\r\n            },\r\n            \"operation_description\": \"SafeFlightDrone company doing survey with DJI Inspire 2. See my privacy policy www.example.com/privacy.\",\r\n            \"auth_data\": {\r\n              \"format\": \"string\",\r\n              \"data\": \"string\"\r\n            },\r\n            \"serial_number\": \"INTCJ123-4567-890\",\r\n            \"registration_number\": \"FA12345897\"\r\n          }\r\n        }\r\n      ]\r\n    }\r\n  ]\r\n}"
						},
						"url": {
							"raw": "http://host.docker.internal:8000/rid/tests/ac52ccd4-2bf9-4397-9ae3-4842b63f942f",
							"protocol": "http",
							"host": [
								"host",
								"docker",
								"internal"
							],
							"port": "8000",
							"path": [
								"rid",
								"tests",
								"ac52ccd4-2bf9-4397-9ae3-4842b63f942f"
							]
						},
						"description": "This request submits a Geofence to Flight Blender"
					},
					"response": []
				},
				{
					"name": "RID Create Test - Small dataset",
					"protocolProfileBehavior": {
						"disabledSystemHeaders": {
							"content-type": true
						}
					},
					"request": {
						"auth": {
							"type": "oauth2",
							"oauth2": [
								{
									"key": "scope",
									"value": "{{flight_blender_scopes}}",
									"type": "string"
								},
								{
									"key": "tokenName",
									"value": "Flight Blender Token",
									"type": "string"
								},
								{
									"key": "audience",
									"value": {
										"acc399b7-7b6b-4393-af9f-8098d637a9e2": "{{flight_blender_audience}}"
									},
									"type": "any"
								},
								{
									"key": "clientSecret",
									"value": "{{client_secret}}",
									"type": "string"
								},
								{
									"key": "clientId",
									"value": "{{client_id}}",
									"type": "string"
								},
								{
									"key": "challengeAlgorithm",
									"value": "S256",
									"type": "string"
								},
								{
									"key": "redirect_uri",
									"value": "http://local.test:3000/callback",
									"type": "string"
								},
								{
									"key": "grant_type",
									"value": "client_credentials",
									"type": "string"
								},
								{
									"key": "authUrl",
									"value": "http://local.test:8000/o/authorize",
									"type": "string"
								},
								{
									"key": "addTokenTo",
									"value": "header",
									"type": "string"
								},
								{
									"key": "client_authentication",
									"value": "header",
									"type": "string"
								},
								{
									"key": "accessTokenUrl",
									"value": "https://id.openskies.sh/oauth/token/",
									"type": "string"
								},
								{
									"key": "accessToken",
									"value": "eyJ0eXAiOiJKV1QiLCJhbGciOiJSUzI1NiIsImtpZCI6IjkzNDMyNTZiLTVlYTUtNGY0OC04NzJlLTE0YTI5N2NmZTkzYyJ9.eyJpc3MiOiJodHRwczovL2lkLm9wZW5za2llcy5zaC8iLCJleHAiOjE2MDU1MjQxNDcsImlhdCI6MTYwNTUyMDU0Nywic3ViIjoiRjB2a1ZnWkJDTWZCem1yQTZNUjRJSW5MU0trRGdYamNRb2pXTFZrU0BjbGllbnRzIiwic2NvcGUiOiJibGVuZGVyLnJlYWQgYmxlbmRlci53cml0ZSIsInR5cCI6IkJlYXJlciJ9.QFhKD6nmSByaRbCA8pCNElwSAvdpyJav4lNF6PKW3nsISsR1i560T9fX8wmJ6WBZ6mL-bIIYbv88So2reg3vGDZKl1PZCCxjq4-FpmJqITWdCxGrNoY7crpmFa9u6sIw4qzeL4PMOyAC2qCk43CJD7ohk5pHq2OyqclB0x4KtdeRVzUPNekIK5nPnLXiXrbWc2Y3p-VPOva3sOFfU8jvVO2JvHxpUGbQkqog01QPSkQZ0_tEg_n3YD_TnD1Su9EXNCP9ROfLVyzZQIYtCPfL5euQh5-llWK1uakjx0yC4sZIuTmKOME4WErUdUN0iH9nZdIrLMHqGTpWNFWKWb7ZaLEQ9PSuYEHXTJ0oMbk5OakwEbr3mFtQfjd8xFlcDaVjESL3U9cb6LVZfBumJrwtqg0h39oYNoTIWp7VPwZR1kRg43GkMa3Y6eLMTU4ul2OQf1QjQOq6WyNVYOUZArzpSv9ORw_R7WMSpqtTXUiMgW3dWytzOYH77SkASIzNVQyPqw37zek8fO7ET8NlKIT8GiL0dWcgbWtCVaAqpWnIfMqBg85XlhhtFGBntP8uRM_7h6k7jAFRNnYRe5RPrx5Nzq8goly_8TP2jCQuiQ20kqXMJGWQWo8H0X3HP3cgnyBUdh8Midakhg1cnqAqXIiAx0dcEKPoyJ5ky250brLwRTk",
									"type": "string"
								},
								{
									"key": "tokenType",
									"value": "Bearer",
									"type": "string"
								}
							]
						},
						"method": "PUT",
						"header": [
							{
								"key": "Content-Type",
								"value": "application/json",
								"type": "text"
							}
						],
						"body": {
							"mode": "raw",
							"raw": "{\r\n  \"requested_flights\":\r\n  [\r\n    {\"injection_id\": \"1bd4c265-c4c6-44c0-80b4-e0fc1e929141\", \"telemetry\": [\r\n            {\"timestamp\": \"2022-05-17T14: 56: 49.553647+00: 00\", \"operational_status\": \"Airborne\", \"position\": {\"lat\": 46.9754225199202, \"lng\": 7.475076017275803, \"alt\": 620.0, \"accuracy_h\": \"HAUnkown\", \"accuracy_v\": \"VAUnknown\", \"extrapolated\": \"false\"\r\n                }, \"height\": {\"distance\": 50.0, \"reference\": \"TakeoffLocation\"\r\n                }, \"track\": 181.6975641099569, \"speed\": 4.91, \"timestamp_accuracy\": 0.0, \"speed_accuracy\": \"SA3mps\", \"vertical_speed\": 0.0\r\n            },\r\n            {\"timestamp\": \"2022-05-17T14: 56: 50.553647+00: 00\", \"operational_status\": \"Airborne\", \"position\": {\"lat\": 46.97537839156561, \"lng\": 7.475074106522959, \"alt\": 620.0, \"accuracy_h\": \"HAUnkown\", \"accuracy_v\": \"VAUnknown\", \"extrapolated\": \"false\"\r\n                }, \"height\": {\"distance\": 50.0, \"reference\": \"TakeoffLocation\"\r\n                }, \"track\": 187.32256350913605, \"speed\": 4.91, \"timestamp_accuracy\": 0.0, \"speed_accuracy\": \"SA3mps\", \"vertical_speed\": 0.0\r\n            },\r\n            {\"timestamp\": \"2022-05-17T14: 56: 51.553647+00: 00\", \"operational_status\": \"Airborne\", \"position\": {\"lat\": 46.97533460388938, \"lng\": 7.475065885577716, \"alt\": 620.0, \"accuracy_h\": \"HAUnkown\", \"accuracy_v\": \"VAUnknown\", \"extrapolated\": \"false\"\r\n                }, \"height\": {\"distance\": 50.0, \"reference\": \"TakeoffLocation\"\r\n                }, \"track\": 192.94755828743686, \"speed\": 4.91, \"timestamp_accuracy\": 0.0, \"speed_accuracy\": \"SA3mps\", \"vertical_speed\": 0.0\r\n            },\r\n            {\"timestamp\": \"2022-05-17T14: 56: 52.553647+00: 00\", \"operational_status\": \"Airborne\", \"position\": {\"lat\": 46.97529157858963, \"lng\": 7.4750514336274, \"alt\": 620.0, \"accuracy_h\": \"HAUnkown\", \"accuracy_v\": \"VAUnknown\", \"extrapolated\": \"false\"\r\n                }, \"height\": {\"distance\": 50.0, \"reference\": \"TakeoffLocation\"\r\n                }, \"track\": 198.5725484866273, \"speed\": 4.91, \"timestamp_accuracy\": 0.0, \"speed_accuracy\": \"SA3mps\", \"vertical_speed\": 0.0\r\n            },\r\n            {\"timestamp\": \"2022-05-17T14: 56: 53.553647+00: 00\", \"operational_status\": \"Airborne\", \"position\": {\"lat\": 46.97524973002137, \"lng\": 7.475030889866306, \"alt\": 620.0, \"accuracy_h\": \"HAUnkown\", \"accuracy_v\": \"VAUnknown\", \"extrapolated\": \"false\"\r\n                }, \"height\": {\"distance\": 50.0, \"reference\": \"TakeoffLocation\"\r\n                }, \"track\": 204.19753420333566, \"speed\": 4.91, \"timestamp_accuracy\": 0.0, \"speed_accuracy\": \"SA3mps\", \"vertical_speed\": 0.0\r\n            },\r\n            {\"timestamp\": \"2022-05-17T14: 56: 54.553647+00: 00\", \"operational_status\": \"Airborne\", \"position\": {\"lat\": 46.975209461206134, \"lng\": 7.475004452154652, \"alt\": 620.0, \"accuracy_h\": \"HAUnkown\", \"accuracy_v\": \"VAUnknown\", \"extrapolated\": \"false\"\r\n                }, \"height\": {\"distance\": 50.0, \"reference\": \"TakeoffLocation\"\r\n                }, \"track\": 209.8225155857433, \"speed\": 4.91, \"timestamp_accuracy\": 0.0, \"speed_accuracy\": \"SA3mps\", \"vertical_speed\": 0.0\r\n            },\r\n            {\"timestamp\": \"2022-05-17T14: 56: 55.553647+00: 00\", \"operational_status\": \"Airborne\", \"position\": {\"lat\": 46.97517115995081, \"lng\": 7.474972375112586, \"alt\": 620.0, \"accuracy_h\": \"HAUnkown\", \"accuracy_v\": \"VAUnknown\", \"extrapolated\": \"false\"\r\n                }, \"height\": {\"distance\": 50.0, \"reference\": \"TakeoffLocation\"\r\n                }, \"track\": 215.44749279959558, \"speed\": 4.91, \"timestamp_accuracy\": 0.0, \"speed_accuracy\": \"SA3mps\", \"vertical_speed\": 0.0\r\n            },\r\n            {\"timestamp\": \"2022-05-17T14: 56: 56.553647+00: 00\", \"operational_status\": \"Airborne\", \"position\": {\"lat\": 46.97513519511295, \"lng\": 7.474934967667648, \"alt\": 620.0, \"accuracy_h\": \"HAUnkown\", \"accuracy_v\": \"VAUnknown\", \"extrapolated\": \"false\"\r\n                }, \"height\": {\"distance\": 50.0, \"reference\": \"TakeoffLocation\"\r\n                }, \"track\": 221.07246606410473, \"speed\": 4.91, \"timestamp_accuracy\": 0.0, \"speed_accuracy\": \"SA3mps\", \"vertical_speed\": 0.0\r\n            },\r\n            {\"timestamp\": \"2022-05-17T14: 56: 57.553647+00: 00\", \"operational_status\": \"Airborne\", \"position\": {\"lat\": 46.97510191304869, \"lng\": 7.47489259007933, \"alt\": 620.0, \"accuracy_h\": \"HAUnkown\", \"accuracy_v\": \"VAUnknown\", \"extrapolated\": \"false\"\r\n                }, \"height\": {\"distance\": 50.0, \"reference\": \"TakeoffLocation\"\r\n                }, \"track\": 226.69743567376366, \"speed\": 4.91, \"timestamp_accuracy\": 0.0, \"speed_accuracy\": \"SA3mps\", \"vertical_speed\": 0.0\r\n            },\r\n            {\"timestamp\": \"2022-05-17T14: 56: 58.553647+00: 00\", \"operational_status\": \"Airborne\", \"position\": {\"lat\": 46.9750716342773, \"lng\": 7.474845650469361, \"alt\": 620.0, \"accuracy_h\": \"HAUnkown\", \"accuracy_v\": \"VAUnknown\", \"extrapolated\": \"false\"\r\n                }, \"height\": {\"distance\": 50.0, \"reference\": \"TakeoffLocation\"\r\n                }, \"track\": 232.32240184321986, \"speed\": 4.91, \"timestamp_accuracy\": 0.0, \"speed_accuracy\": \"SA3mps\", \"vertical_speed\": 0.0\r\n            },\r\n            {\"timestamp\": \"2022-05-17T14: 56: 59.553647+00: 00\", \"operational_status\": \"Airborne\", \"position\": {\"lat\": 46.97504465039461, \"lng\": 7.474794600891187, \"alt\": 620.0, \"accuracy_h\": \"HAUnkown\", \"accuracy_v\": \"VAUnknown\", \"extrapolated\": \"false\"\r\n                }, \"height\": {\"distance\": 50.0, \"reference\": \"TakeoffLocation\"\r\n                }, \"track\": 237.94736498393496, \"speed\": 4.91, \"timestamp_accuracy\": 0.0, \"speed_accuracy\": \"SA3mps\", \"vertical_speed\": 0.0\r\n            },\r\n            {\"timestamp\": \"2022-05-17T14: 57: 00.553647+00: 00\", \"operational_status\": \"Airborne\", \"position\": {\"lat\": 46.97502122126502, \"lng\": 7.474739932976472, \"alt\": 620.0, \"accuracy_h\": \"HAUnkown\", \"accuracy_v\": \"VAUnknown\", \"extrapolated\": \"false\"\r\n                }, \"height\": {\"distance\": 50.0, \"reference\": \"TakeoffLocation\"\r\n                }, \"track\": 243.57232539252175, \"speed\": 4.91, \"timestamp_accuracy\": 0.0, \"speed_accuracy\": \"SA3mps\", \"vertical_speed\": 0.0\r\n            },\r\n            {\"timestamp\": \"2022-05-17T14: 57: 01.553647+00: 00\", \"operational_status\": \"Airborne\", \"position\": {\"lat\": 46.97500157251901, \"lng\": 7.474682173200564, \"alt\": 620.0, \"accuracy_h\": \"HAUnkown\", \"accuracy_v\": \"VAUnknown\", \"extrapolated\": \"false\"\r\n                }, \"height\": {\"distance\": 50.0, \"reference\": \"TakeoffLocation\"\r\n                }, \"track\": 249.19728347676727, \"speed\": 4.91, \"timestamp_accuracy\": 0.0, \"speed_accuracy\": \"SA3mps\", \"vertical_speed\": 0.0\r\n            },\r\n            {\"timestamp\": \"2022-05-17T14: 57: 02.553647+00: 00\", \"operational_status\": \"Airborne\", \"position\": {\"lat\": 46.974985893380456, \"lng\": 7.4746218778124875, \"alt\": 620.0, \"accuracy_h\": \"HAUnkown\", \"accuracy_v\": \"VAUnknown\", \"extrapolated\": \"false\"\r\n                }, \"height\": {\"distance\": 50.0, \"reference\": \"TakeoffLocation\"\r\n                }, \"track\": 254.82223961412566, \"speed\": 4.91, \"timestamp_accuracy\": 0.0, \"speed_accuracy\": \"SA3mps\", \"vertical_speed\": 0.0\r\n            },\r\n            {\"timestamp\": \"2022-05-17T14: 57: 03.553647+00: 00\", \"operational_status\": \"Airborne\", \"position\": {\"lat\": 46.974974334844354, \"lng\": 7.474559627478333, \"alt\": 620.0, \"accuracy_h\": \"HAUnkown\", \"accuracy_v\": \"VAUnknown\", \"extrapolated\": \"false\"\r\n                }, \"height\": {\"distance\": 50.0, \"reference\": \"TakeoffLocation\"\r\n                }, \"track\": 260.4471942717671, \"speed\": 4.91, \"timestamp_accuracy\": 0.0, \"speed_accuracy\": \"SA3mps\", \"vertical_speed\": 0.0\r\n            },\r\n            {\"timestamp\": \"2022-05-17T14: 57: 04.553647+00: 00\", \"operational_status\": \"Airborne\", \"position\": {\"lat\": 46.97496700822293, \"lng\": 7.474496021689548, \"alt\": 620.0, \"accuracy_h\": \"HAUnkown\", \"accuracy_v\": \"VAUnknown\", \"extrapolated\": \"false\"\r\n                }, \"height\": {\"distance\": 50.0, \"reference\": \"TakeoffLocation\"\r\n                }, \"track\": 266.0721478626451, \"speed\": 4.91, \"timestamp_accuracy\": 0.0, \"speed_accuracy\": \"SA3mps\", \"vertical_speed\": 0.0\r\n            },\r\n            {\"timestamp\": \"2022-05-17T14: 57: 05.553647+00: 00\", \"operational_status\": \"Airborne\", \"position\": {\"lat\": 46.97496398407367, \"lng\": 7.474431672990031, \"alt\": 620.0, \"accuracy_h\": \"HAUnkown\", \"accuracy_v\": \"VAUnknown\", \"extrapolated\": \"false\"\r\n                }, \"height\": {\"distance\": 50.0, \"reference\": \"TakeoffLocation\"\r\n                }, \"track\": 271.6971007845053, \"speed\": 4.91, \"timestamp_accuracy\": 0.0, \"speed_accuracy\": \"SA3mps\", \"vertical_speed\": 0.0\r\n            },\r\n            {\"timestamp\": \"2022-05-17T14: 57: 06.553647+00: 00\", \"operational_status\": \"Airborne\", \"position\": {\"lat\": 46.97496529151983, \"lng\": 7.474367201077551, \"alt\": 620.0, \"accuracy_h\": \"HAUnkown\", \"accuracy_v\": \"VAUnknown\", \"extrapolated\": \"false\"\r\n                }, \"height\": {\"distance\": 50.0, \"reference\": \"TakeoffLocation\"\r\n                }, \"track\": 277.32205360031514, \"speed\": 4.91, \"timestamp_accuracy\": 0.0, \"speed_accuracy\": \"SA3mps\", \"vertical_speed\": 0.0\r\n            },\r\n            {\"timestamp\": \"2022-05-17T14: 57: 07.553647+00: 00\", \"operational_status\": \"Airborne\", \"position\": {\"lat\": 46.974970917970175, \"lng\": 7.474303226836321, \"alt\": 620.0, \"accuracy_h\": \"HAUnkown\", \"accuracy_v\": \"VAUnknown\", \"extrapolated\": \"false\"\r\n                }, \"height\": {\"distance\": 50.0, \"reference\": \"TakeoffLocation\"\r\n                }, \"track\": 282.94700666829954, \"speed\": 4.91, \"timestamp_accuracy\": 0.0, \"speed_accuracy\": \"SA3mps\", \"vertical_speed\": 0.0\r\n            },\r\n            {\"timestamp\": \"2022-05-17T14: 57: 08.553647+00: 00\", \"operational_status\": \"Airborne\", \"position\": {\"lat\": 46.97498080924005, \"lng\": 7.474240366358126, \"alt\": 620.0, \"accuracy_h\": \"HAUnkown\", \"accuracy_v\": \"VAUnknown\", \"extrapolated\": \"false\"\r\n                }, \"height\": {\"distance\": 50.0, \"reference\": \"TakeoffLocation\"\r\n                }, \"track\": 288.57196049163485, \"speed\": 4.91, \"timestamp_accuracy\": 0.0, \"speed_accuracy\": \"SA3mps\", \"vertical_speed\": 0.0\r\n            },\r\n            {\"timestamp\": \"2022-05-17T14: 57: 09.553647+00: 00\", \"operational_status\": \"Airborne\", \"position\": {\"lat\": 46.97499487007325, \"lng\": 7.47417922500962, \"alt\": 620.0, \"accuracy_h\": \"HAUnkown\", \"accuracy_v\": \"VAUnknown\", \"extrapolated\": \"false\"\r\n                }, \"height\": {\"distance\": 50.0, \"reference\": \"TakeoffLocation\"\r\n                }, \"track\": 294.19691547654986, \"speed\": 4.91, \"timestamp_accuracy\": 0.0, \"speed_accuracy\": \"SA3mps\", \"vertical_speed\": 0.0\r\n            },\r\n            {\"timestamp\": \"2022-05-17T14: 57: 10.553647+00: 00\", \"operational_status\": \"Airborne\", \"position\": {\"lat\": 46.97501296505933, \"lng\": 7.474120391602846, \"alt\": 620.0, \"accuracy_h\": \"HAUnkown\", \"accuracy_v\": \"VAUnknown\", \"extrapolated\": \"false\"\r\n                }, \"height\": {\"distance\": 50.0, \"reference\": \"TakeoffLocation\"\r\n                }, \"track\": 299.8218720981668, \"speed\": 4.91, \"timestamp_accuracy\": 0.0, \"speed_accuracy\": \"SA3mps\", \"vertical_speed\": 0.0\r\n            },\r\n            {\"timestamp\": \"2022-05-17T14: 57: 11.553647+00: 00\", \"operational_status\": \"Airborne\", \"position\": {\"lat\": 46.9750349199375, \"lng\": 7.47406443272514, \"alt\": 620.0, \"accuracy_h\": \"HAUnkown\", \"accuracy_v\": \"VAUnknown\", \"extrapolated\": \"false\"\r\n                }, \"height\": {\"distance\": 50.0, \"reference\": \"TakeoffLocation\"\r\n                }, \"track\": 305.44683073280254, \"speed\": 4.91, \"timestamp_accuracy\": 0.0, \"speed_accuracy\": \"SA3mps\", \"vertical_speed\": 0.0\r\n            },\r\n            {\"timestamp\": \"2022-05-17T14: 57: 12.553647+00: 00\", \"operational_status\": \"Airborne\", \"position\": {\"lat\": 46.975060523274735, \"lng\": 7.47401188728299, \"alt\": 620.0, \"accuracy_h\": \"HAUnkown\", \"accuracy_v\": \"VAUnknown\", \"extrapolated\": \"false\"\r\n                }, \"height\": {\"distance\": 50.0, \"reference\": \"TakeoffLocation\"\r\n                }, \"track\": 311.07179180494865, \"speed\": 4.91, \"timestamp_accuracy\": 0.0, \"speed_accuracy\": \"SA3mps\", \"vertical_speed\": 0.0\r\n            },\r\n            {\"timestamp\": \"2022-05-17T14: 57: 13.553647+00: 00\", \"operational_status\": \"Airborne\", \"position\": {\"lat\": 46.975089528501826, \"lng\": 7.473963261312384, \"alt\": 620.0, \"accuracy_h\": \"HAUnkown\", \"accuracy_v\": \"VAUnknown\", \"extrapolated\": \"false\"\r\n                }, \"height\": {\"distance\": 50.0, \"reference\": \"TakeoffLocation\"\r\n                }, \"track\": 316.69675569788495, \"speed\": 4.91, \"timestamp_accuracy\": 0.0, \"speed_accuracy\": \"SA3mps\", \"vertical_speed\": 0.0\r\n            },\r\n            {\"timestamp\": \"2022-05-17T14: 57: 14.553647+00: 00\", \"operational_status\": \"Airborne\", \"position\": {\"lat\": 46.975121656287804, \"lng\": 7.47391902310561, \"alt\": 620.0, \"accuracy_h\": \"HAUnkown\", \"accuracy_v\": \"VAUnknown\", \"extrapolated\": \"false\"\r\n                }, \"height\": {\"distance\": 50.0, \"reference\": \"TakeoffLocation\"\r\n                }, \"track\": 322.32172274232187, \"speed\": 4.91, \"timestamp_accuracy\": 0.0, \"speed_accuracy\": \"SA3mps\", \"vertical_speed\": 0.0\r\n            },\r\n            {\"timestamp\": \"2022-05-17T14: 57: 15.553647+00: 00\", \"operational_status\": \"Airborne\", \"position\": {\"lat\": 46.9751565972298, \"lng\": 7.473879598701442, \"alt\": 620.0, \"accuracy_h\": \"HAUnkown\", \"accuracy_v\": \"VAUnknown\", \"extrapolated\": \"false\"\r\n                }, \"height\": {\"distance\": 50.0, \"reference\": \"TakeoffLocation\"\r\n                }, \"track\": 327.94669324232154, \"speed\": 4.91, \"timestamp_accuracy\": 0.0, \"speed_accuracy\": \"SA3mps\", \"vertical_speed\": 0.0\r\n            },\r\n            {\"timestamp\": \"2022-05-17T14: 57: 16.553647+00: 00\", \"operational_status\": \"Airborne\", \"position\": {\"lat\": 46.97519401483258, \"lng\": 7.4738453677821175, \"alt\": 620.0, \"accuracy_h\": \"HAUnkown\", \"accuracy_v\": \"VAUnknown\", \"extrapolated\": \"false\"\r\n                }, \"height\": {\"distance\": 50.0, \"reference\": \"TakeoffLocation\"\r\n                }, \"track\": 333.57166752256273, \"speed\": 4.91, \"timestamp_accuracy\": 0.0, \"speed_accuracy\": \"SA3mps\", \"vertical_speed\": 0.0\r\n            },\r\n            {\"timestamp\": \"2022-05-17T14: 57: 17.553647+00: 00\", \"operational_status\": \"Airborne\", \"position\": {\"lat\": 46.975233548749024, \"lng\": 7.473816660016666, \"alt\": 620.0, \"accuracy_h\": \"HAUnkown\", \"accuracy_v\": \"VAUnknown\", \"extrapolated\": \"false\"\r\n                }, \"height\": {\"distance\": 50.0, \"reference\": \"TakeoffLocation\"\r\n                }, \"track\": 339.196645789534, \"speed\": 4.91, \"timestamp_accuracy\": 0.0, \"speed_accuracy\": \"SA3mps\", \"vertical_speed\": 0.0\r\n            },\r\n            {\"timestamp\": \"2022-05-17T14: 57: 18.553647+00: 00\", \"operational_status\": \"Airborne\", \"position\": {\"lat\": 46.975274818250206, \"lng\": 7.473793751885744, \"alt\": 620.0, \"accuracy_h\": \"HAUnkown\", \"accuracy_v\": \"VAUnknown\", \"extrapolated\": \"false\"\r\n                }, \"height\": {\"distance\": 50.0, \"reference\": \"TakeoffLocation\"\r\n                }, \"track\": 344.82162827649853, \"speed\": 4.91, \"timestamp_accuracy\": 0.0, \"speed_accuracy\": \"SA3mps\", \"vertical_speed\": 0.0\r\n            }\r\n        ], \"details_responses\": [\r\n            {\"effective_after\": \"2022-05-17T14: 56: 48.553647+00: 00\", \"details\": {\"id\": \"0\", \"serial_number\": \"44b2e0e2-4c71-4467-a63f-f0b0f12a4a9f\", \"operation_description\": \"Electricity Grid Inspection\", \"operator_location\": {\"lat\": 46.97615311620088, \"lng\": 7.476099729537965\r\n                    }, \"operator_id\": \"OP-dz18p37s\", \"registration_number\": \"CHE05qmltpx610rp\"\r\n                }\r\n            }\r\n        ]\r\n    }\r\n]\r\n}"
						},
						"url": {
							"raw": "http://local.test:8000/rid/tests/ac52ccd4-2bf9-4397-9ae3-4842b63f942f",
							"protocol": "http",
							"host": [
								"local",
								"test"
							],
							"port": "8000",
							"path": [
								"rid",
								"tests",
								"ac52ccd4-2bf9-4397-9ae3-4842b63f942f"
							]
						},
						"description": "This request submits a Geofence to Flight Blender"
					},
					"response": []
				},
				{
					"name": "RID Delete Test",
					"protocolProfileBehavior": {
						"disabledSystemHeaders": {
							"content-type": true
						}
					},
					"request": {
						"auth": {
							"type": "oauth2",
							"oauth2": [
								{
									"key": "scope",
									"value": "{{flight_blender_scopes}}",
									"type": "string"
								},
								{
									"key": "tokenName",
									"value": "Flight Blender Token",
									"type": "string"
								},
								{
									"key": "audience",
									"value": {
										"acc399b7-7b6b-4393-af9f-8098d637a9e2": "{{flight_blender_audience}}"
									},
									"type": "any"
								},
								{
									"key": "clientSecret",
									"value": "{{client_secret}}",
									"type": "string"
								},
								{
									"key": "clientId",
									"value": "{{client_id}}",
									"type": "string"
								},
								{
									"key": "challengeAlgorithm",
									"value": "S256",
									"type": "string"
								},
								{
									"key": "redirect_uri",
									"value": "http://local.test:3000/callback",
									"type": "string"
								},
								{
									"key": "grant_type",
									"value": "client_credentials",
									"type": "string"
								},
								{
									"key": "authUrl",
									"value": "http://local.test:8000/o/authorize",
									"type": "string"
								},
								{
									"key": "addTokenTo",
									"value": "header",
									"type": "string"
								},
								{
									"key": "client_authentication",
									"value": "header",
									"type": "string"
								},
								{
									"key": "accessTokenUrl",
									"value": "https://id.openskies.sh/oauth/token/",
									"type": "string"
								},
								{
									"key": "accessToken",
									"value": "eyJ0eXAiOiJKV1QiLCJhbGciOiJSUzI1NiIsImtpZCI6IjkzNDMyNTZiLTVlYTUtNGY0OC04NzJlLTE0YTI5N2NmZTkzYyJ9.eyJpc3MiOiJodHRwczovL2lkLm9wZW5za2llcy5zaC8iLCJleHAiOjE2MDU1MjQxNDcsImlhdCI6MTYwNTUyMDU0Nywic3ViIjoiRjB2a1ZnWkJDTWZCem1yQTZNUjRJSW5MU0trRGdYamNRb2pXTFZrU0BjbGllbnRzIiwic2NvcGUiOiJibGVuZGVyLnJlYWQgYmxlbmRlci53cml0ZSIsInR5cCI6IkJlYXJlciJ9.QFhKD6nmSByaRbCA8pCNElwSAvdpyJav4lNF6PKW3nsISsR1i560T9fX8wmJ6WBZ6mL-bIIYbv88So2reg3vGDZKl1PZCCxjq4-FpmJqITWdCxGrNoY7crpmFa9u6sIw4qzeL4PMOyAC2qCk43CJD7ohk5pHq2OyqclB0x4KtdeRVzUPNekIK5nPnLXiXrbWc2Y3p-VPOva3sOFfU8jvVO2JvHxpUGbQkqog01QPSkQZ0_tEg_n3YD_TnD1Su9EXNCP9ROfLVyzZQIYtCPfL5euQh5-llWK1uakjx0yC4sZIuTmKOME4WErUdUN0iH9nZdIrLMHqGTpWNFWKWb7ZaLEQ9PSuYEHXTJ0oMbk5OakwEbr3mFtQfjd8xFlcDaVjESL3U9cb6LVZfBumJrwtqg0h39oYNoTIWp7VPwZR1kRg43GkMa3Y6eLMTU4ul2OQf1QjQOq6WyNVYOUZArzpSv9ORw_R7WMSpqtTXUiMgW3dWytzOYH77SkASIzNVQyPqw37zek8fO7ET8NlKIT8GiL0dWcgbWtCVaAqpWnIfMqBg85XlhhtFGBntP8uRM_7h6k7jAFRNnYRe5RPrx5Nzq8goly_8TP2jCQuiQ20kqXMJGWQWo8H0X3HP3cgnyBUdh8Midakhg1cnqAqXIiAx0dcEKPoyJ5ky250brLwRTk",
									"type": "string"
								},
								{
									"key": "tokenType",
									"value": "Bearer",
									"type": "string"
								}
							]
						},
						"method": "DELETE",
						"header": [
							{
								"key": "Content-Type",
								"value": "application/json",
								"type": "text"
							}
						],
						"body": {
							"mode": "raw",
							"raw": ""
						},
						"url": {
							"raw": "http://local.test:8000/rid/tests/ac52ccd4-2bf9-4397-9ae3-4842b63f942f/1",
							"protocol": "http",
							"host": [
								"local",
								"test"
							],
							"port": "8000",
							"path": [
								"rid",
								"tests",
								"ac52ccd4-2bf9-4397-9ae3-4842b63f942f",
								"1"
							]
						},
						"description": "This request submits a Geofence to Flight Blender"
					},
					"response": []
				},
				{
					"name": "RID Get Flights",
					"request": {
						"auth": {
							"type": "bearer",
							"bearer": [
								{
									"key": "token",
									"value": "eyJhbGciOiJSUzI1NiIsInR5cCI6IkpXVCJ9.eyJhdWQiOiJsb2NhbC50ZXN0IiwiZXhwIjoxNjQ2MjI1MDA2LCJpc3MiOiJkdW1teSIsInNjb3BlIjoidXRtLmluamVjdF90ZXN0X2RhdGEiLCJzdWIiOiJ1c3MxIn0.QBdU8W-9f0Jl5_OMZW2TIjRu_DuByP5iQX68NRVqdsDZIPazBY43ppELgybtRUoz_E8ML3c7TRkPRTc6rCNbYaZ31gxFbodIG0DNlJ8z2wZtOSGvh319s8oYlhexE5ofZjRDxT_B0yjD5gL8n0ASpVsbdk_Q4V3ClF7VU7tYGzQ",
									"type": "string"
								}
							]
						},
						"method": "GET",
						"header": [],
						"url": {
							"raw": "http://local.test:8000/uss/flights?view=34.0986568654943909,-118.4733867645263530,34.1304210314761178,-118.4358787536620952",
							"protocol": "http",
							"host": [
								"local",
								"test"
							],
							"port": "8000",
							"path": [
								"uss",
								"flights"
							],
							"query": [
								{
									"key": "view",
									"value": "34.0986568654943909,-118.4733867645263530,34.1304210314761178,-118.4358787536620952"
								}
							]
						}
					},
					"response": []
				},
				{
					"name": "RID Get Flights - Small Data (Dynamic query)",
					"request": {
						"auth": {
							"type": "bearer",
							"bearer": [
								{
									"key": "token",
									"value": "eyJhbGciOiJSUzI1NiIsInR5cCI6IkpXVCJ9.eyJhdWQiOiJsb2NhbC50ZXN0IiwiZXhwIjoxNjQ2MjI1MDA2LCJpc3MiOiJkdW1teSIsInNjb3BlIjoidXRtLmluamVjdF90ZXN0X2RhdGEiLCJzdWIiOiJ1c3MxIn0.QBdU8W-9f0Jl5_OMZW2TIjRu_DuByP5iQX68NRVqdsDZIPazBY43ppELgybtRUoz_E8ML3c7TRkPRTc6rCNbYaZ31gxFbodIG0DNlJ8z2wZtOSGvh319s8oYlhexE5ofZjRDxT_B0yjD5gL8n0ASpVsbdk_Q4V3ClF7VU7tYGzQ",
									"type": "string"
								}
							]
						},
						"method": "GET",
						"header": [],
						"url": {
							"raw": "http://local.test:8000/uss/flights?view=46.97487251727889,7.473587100324012,46.97536628504498,7.474702673251279",
							"protocol": "http",
							"host": [
								"local",
								"test"
							],
							"port": "8000",
							"path": [
								"uss",
								"flights"
							],
							"query": [
								{
									"key": "view",
									"value": "46.97487251727889,7.473587100324012,46.97536628504498,7.474702673251279"
								}
							]
						}
					},
					"response": []
				}
			]
		},
		{
			"name": "Flight Declarations",
			"item": [
				{
					"name": "Update Flight Declaration Approval",
					"protocolProfileBehavior": {
						"disabledSystemHeaders": {
							"content-type": true
						}
					},
					"request": {
						"auth": {
							"type": "oauth2",
							"oauth2": [
								{
									"key": "audience",
									"value": {
										"4516b313-d6e4-41fb-a7ff-1835d14beb08": "{{flight_blender_audience}}"
									},
									"type": "any"
								},
								{
									"key": "scope",
									"value": "{{flight_blender_scopes}}",
									"type": "string"
								},
								{
									"key": "clientSecret",
									"value": "{{client_secret}}",
									"type": "string"
								},
								{
									"key": "clientId",
									"value": "{{client_id}}",
									"type": "string"
								},
								{
									"key": "redirect_uri",
									"value": "http://local.test:8000/",
									"type": "string"
								},
								{
									"key": "grant_type",
									"value": "client_credentials",
									"type": "string"
								},
								{
									"key": "authUrl",
									"value": "http://local.test:8000/oauth/authorize/",
									"type": "string"
								},
								{
									"key": "client_authentication",
									"value": "body",
									"type": "string"
								},
								{
									"key": "accessTokenUrl",
									"value": "https://id.openskies.sh/oauth/token/",
									"type": "string"
								},
								{
									"key": "accessToken",
									"value": "eyJ0eXAiOiJKV1QiLCJhbGciOiJSUzI1NiIsImtpZCI6IjkzNDMyNTZiLTVlYTUtNGY0OC04NzJlLTE0YTI5N2NmZTkzYyJ9.eyJpc3MiOiJodHRwczovL2lkLm9wZW5za2llcy5zaC8iLCJleHAiOjE2MDU1MjQxNDcsImlhdCI6MTYwNTUyMDU0Nywic3ViIjoiRjB2a1ZnWkJDTWZCem1yQTZNUjRJSW5MU0trRGdYamNRb2pXTFZrU0BjbGllbnRzIiwic2NvcGUiOiJibGVuZGVyLnJlYWQgYmxlbmRlci53cml0ZSIsInR5cCI6IkJlYXJlciJ9.QFhKD6nmSByaRbCA8pCNElwSAvdpyJav4lNF6PKW3nsISsR1i560T9fX8wmJ6WBZ6mL-bIIYbv88So2reg3vGDZKl1PZCCxjq4-FpmJqITWdCxGrNoY7crpmFa9u6sIw4qzeL4PMOyAC2qCk43CJD7ohk5pHq2OyqclB0x4KtdeRVzUPNekIK5nPnLXiXrbWc2Y3p-VPOva3sOFfU8jvVO2JvHxpUGbQkqog01QPSkQZ0_tEg_n3YD_TnD1Su9EXNCP9ROfLVyzZQIYtCPfL5euQh5-llWK1uakjx0yC4sZIuTmKOME4WErUdUN0iH9nZdIrLMHqGTpWNFWKWb7ZaLEQ9PSuYEHXTJ0oMbk5OakwEbr3mFtQfjd8xFlcDaVjESL3U9cb6LVZfBumJrwtqg0h39oYNoTIWp7VPwZR1kRg43GkMa3Y6eLMTU4ul2OQf1QjQOq6WyNVYOUZArzpSv9ORw_R7WMSpqtTXUiMgW3dWytzOYH77SkASIzNVQyPqw37zek8fO7ET8NlKIT8GiL0dWcgbWtCVaAqpWnIfMqBg85XlhhtFGBntP8uRM_7h6k7jAFRNnYRe5RPrx5Nzq8goly_8TP2jCQuiQ20kqXMJGWQWo8H0X3HP3cgnyBUdh8Midakhg1cnqAqXIiAx0dcEKPoyJ5ky250brLwRTk",
									"type": "string"
								},
								{
									"key": "tokenType",
									"value": "Bearer",
									"type": "string"
								},
								{
									"key": "addTokenTo",
									"value": "header",
									"type": "string"
								}
							]
						},
						"method": "PUT",
						"header": [
							{
								"key": "Content-Type",
								"type": "text",
								"value": "application/json"
							}
						],
						"body": {
							"mode": "raw",
							"raw": "{\"is_approved\":1, \"approved_by\":\"hh@auth.com\"}"
						},
						"url": {
							"raw": "http://local.test:8000/flight_declaration_ops/flight_declaration_review/2d346ebe-8ec4-47ad-b3cf-df5cf9909795",
							"protocol": "http",
							"host": [
								"local",
								"test"
							],
							"port": "8000",
							"path": [
								"flight_declaration_ops",
								"flight_declaration_review",
								"2d346ebe-8ec4-47ad-b3cf-df5cf9909795"
							],
							"query": [
								{
									"key": "is_approved",
									"value": "0",
									"disabled": true
								}
							]
						},
						"description": "This request submits a Geofence to Flight Blender"
					},
					"response": []
				},
				{
					"name": "Update Flight Declaration State",
					"protocolProfileBehavior": {
						"disabledSystemHeaders": {
							"content-type": true
						}
					},
					"request": {
						"auth": {
							"type": "oauth2",
							"oauth2": [
								{
									"key": "audience",
									"value": {
										"4516b313-d6e4-41fb-a7ff-1835d14beb08": "{{flight_blender_audience}}"
									},
									"type": "any"
								},
								{
									"key": "scope",
									"value": "{{flight_blender_scopes}}",
									"type": "string"
								},
								{
									"key": "clientSecret",
									"value": "{{client_secret}}",
									"type": "string"
								},
								{
									"key": "clientId",
									"value": "{{client_id}}",
									"type": "string"
								},
								{
									"key": "redirect_uri",
									"value": "http://local.test:8000/",
									"type": "string"
								},
								{
									"key": "grant_type",
									"value": "client_credentials",
									"type": "string"
								},
								{
									"key": "authUrl",
									"value": "http://local.test:8000/oauth/authorize/",
									"type": "string"
								},
								{
									"key": "client_authentication",
									"value": "body",
									"type": "string"
								},
								{
									"key": "accessTokenUrl",
									"value": "https://id.openskies.sh/oauth/token/",
									"type": "string"
								},
								{
									"key": "accessToken",
									"value": "eyJ0eXAiOiJKV1QiLCJhbGciOiJSUzI1NiIsImtpZCI6IjkzNDMyNTZiLTVlYTUtNGY0OC04NzJlLTE0YTI5N2NmZTkzYyJ9.eyJpc3MiOiJodHRwczovL2lkLm9wZW5za2llcy5zaC8iLCJleHAiOjE2MDU1MjQxNDcsImlhdCI6MTYwNTUyMDU0Nywic3ViIjoiRjB2a1ZnWkJDTWZCem1yQTZNUjRJSW5MU0trRGdYamNRb2pXTFZrU0BjbGllbnRzIiwic2NvcGUiOiJibGVuZGVyLnJlYWQgYmxlbmRlci53cml0ZSIsInR5cCI6IkJlYXJlciJ9.QFhKD6nmSByaRbCA8pCNElwSAvdpyJav4lNF6PKW3nsISsR1i560T9fX8wmJ6WBZ6mL-bIIYbv88So2reg3vGDZKl1PZCCxjq4-FpmJqITWdCxGrNoY7crpmFa9u6sIw4qzeL4PMOyAC2qCk43CJD7ohk5pHq2OyqclB0x4KtdeRVzUPNekIK5nPnLXiXrbWc2Y3p-VPOva3sOFfU8jvVO2JvHxpUGbQkqog01QPSkQZ0_tEg_n3YD_TnD1Su9EXNCP9ROfLVyzZQIYtCPfL5euQh5-llWK1uakjx0yC4sZIuTmKOME4WErUdUN0iH9nZdIrLMHqGTpWNFWKWb7ZaLEQ9PSuYEHXTJ0oMbk5OakwEbr3mFtQfjd8xFlcDaVjESL3U9cb6LVZfBumJrwtqg0h39oYNoTIWp7VPwZR1kRg43GkMa3Y6eLMTU4ul2OQf1QjQOq6WyNVYOUZArzpSv9ORw_R7WMSpqtTXUiMgW3dWytzOYH77SkASIzNVQyPqw37zek8fO7ET8NlKIT8GiL0dWcgbWtCVaAqpWnIfMqBg85XlhhtFGBntP8uRM_7h6k7jAFRNnYRe5RPrx5Nzq8goly_8TP2jCQuiQ20kqXMJGWQWo8H0X3HP3cgnyBUdh8Midakhg1cnqAqXIiAx0dcEKPoyJ5ky250brLwRTk",
									"type": "string"
								},
								{
									"key": "tokenType",
									"value": "Bearer",
									"type": "string"
								},
								{
									"key": "addTokenTo",
									"value": "header",
									"type": "string"
								}
							]
						},
						"method": "PUT",
						"header": [
							{
								"key": "Content-Type",
								"type": "text",
								"value": "application/json"
							}
						],
						"body": {
							"mode": "raw",
							"raw": "{\"state\":1, \"submitted_by\":\"hh@auth.com\"}"
						},
						"url": {
							"raw": "http://local.test:8000/flight_declaration_ops/flight_declaration_state/2d346ebe-8ec4-47ad-b3cf-df5cf9909795",
							"protocol": "http",
							"host": [
								"local",
								"test"
							],
							"port": "8000",
							"path": [
								"flight_declaration_ops",
								"flight_declaration_state",
								"2d346ebe-8ec4-47ad-b3cf-df5cf9909795"
							],
							"query": [
								{
									"key": "is_approved",
									"value": "0",
									"disabled": true
								}
							]
						},
						"description": "This request submits a Geofence to Flight Blender"
					},
					"response": []
				},
				{
					"name": "Get All Flight Declarations",
					"protocolProfileBehavior": {
						"disabledSystemHeaders": {
							"content-type": true
						}
					},
					"request": {
						"auth": {
							"type": "oauth2",
							"oauth2": [
								{
									"key": "tokenName",
									"value": "Blender RW",
									"type": "string"
								},
								{
									"key": "scope",
									"value": "{{flight_blender_scopes}}",
									"type": "string"
								},
								{
									"key": "audience",
									"value": {
										"56d75814-297b-4a52-b60d-94e1b4f0aee6": "{{flight_blender_audience}}"
									},
									"type": "any"
								},
								{
									"key": "clientSecret",
									"value": "{{client_secret}}",
									"type": "string"
								},
								{
									"key": "clientId",
									"value": "{{client_id}}",
									"type": "string"
								},
								{
									"key": "tokenType",
									"value": "",
									"type": "string"
								},
								{
									"key": "accessToken",
									"value": "\"eyJ0eXAiOiJKV1QiLCJhbGciOiJSUzI1NiIsImtpZCI6IjkzNDMyNTZiLTVlYTUtNGY0OC04NzJlLTE0YTI5N2NmZTkzYyJ9.eyJpc3MiOiJodHRwczovL2lkLm9wZW5za2llcy5zaC8iLCJleHAiOjE2MjQyNjcwMjAsImlhdCI6MTYyNDI2MzQyMCwic3ViIjoiRjB2a1ZnWkJDTWZCem1yQTZNUjRJSW5MU0trRGdYamNRb2pXTFZrU0BjbGllbnRzIiwic2NvcGUiOiJibGVuZGVyLnJlYWQgYmxlbmRlci53cml0ZSBkc3MucmVhZC5pZGVudGlmaWNhdGlvbl9zZXJ2aWNlX2FyZWFzIiwidHlwIjoiQmVhcmVyIiwiYXVkIjoidGVzdGZsaWdodC5mbGlnaHRibGVuZGVyLmNvbSJ9.RletK2EmPyJGbHLJzJbqUuaYUzO0RhzFUPOM7hDIykHDmrP8EbcXK3DXtmuirCuvPSHr6XvtXNMGWWySgvYzUucitNPhP0KXV96Ci6s7MIBBmARPS7wuSTSIZJYL7A6xW_BZp2IDV2A_tCM7BFpq8rIIBO1v_KbGm-C6lrSjjUp8JlpxkdCBmmkyEqNeppyw7kxIxBJFNnHGAE0WIQ1mANXNLIADn8v3vPh6AWNs8Pzjeh-sLkAjkg5IejMxCJCpZUbqBtDUzGbycy3a-yHK10efu1gOR5enez4ExY0jd5ZSklbO4mWlJ3Qba1WNEoqThHHzH64rPIvt89Q68RHH9umhl2_nPFPHznq4xQXBfWGHyKv_0hglFOGCxRfQB3RKkzZpvHy9BHZjnjfPx5IKjg4qVug6_yCFNTuRJlHNA_ymcpcEGHgQqm2gxRRv2JU3dCSTL4i6pse9xcMZIsJxupp-eLe8qe_PVAh0uL_F_ogBuTVYTIBXDE-MTGVkrbd-DJJ_kZI2-qKGH6PR8VsZjBp26SG88IWhF-AICnw4bVcsC3BiDf_dsUf5_EUbXI0A3XmmDJzU6G42-VaWoFF26EOYsT7g_Y3g3m9Q7dpa3GdzcAIdFU6o7hXPPIakHQwifUP8UqXpqEA5UYu_DluWhNg1cQcPG3gayzUob0tBO8U",
									"type": "string"
								},
								{
									"key": "redirect_uri",
									"value": "http://local.test:8000/",
									"type": "string"
								},
								{
									"key": "grant_type",
									"value": "client_credentials",
									"type": "string"
								},
								{
									"key": "authUrl",
									"value": "http://local.test:8000/oauth/authorize/",
									"type": "string"
								},
								{
									"key": "client_authentication",
									"value": "body",
									"type": "string"
								},
								{
									"key": "accessTokenUrl",
									"value": "https://id.openskies.sh/oauth/token/",
									"type": "string"
								},
								{
									"key": "addTokenTo",
									"value": "header",
									"type": "string"
								}
							]
						},
						"method": "GET",
						"header": [
							{
								"key": "Content-Type",
								"type": "text",
								"value": "application/json"
							}
						],
						"url": {
							"raw": "http://local.test:8000/flight_declaration_ops/flight_declaration?start_date=2022-05-01&end_date=2023-06-24",
							"protocol": "http",
							"host": [
								"local",
								"test"
							],
							"port": "8000",
							"path": [
								"flight_declaration_ops",
								"flight_declaration"
							],
							"query": [
								{
									"key": "start_date",
									"value": "2022-05-01"
								},
								{
									"key": "end_date",
									"value": "2023-06-24"
								}
							]
						},
						"description": "This request submits a Geofence to Flight Blender"
					},
					"response": []
				},
				{
					"name": "Get All Flight Declarations within a view",
					"protocolProfileBehavior": {
						"disabledSystemHeaders": {
							"content-type": true
						}
					},
					"request": {
						"auth": {
							"type": "oauth2",
							"oauth2": [
								{
									"key": "accessTokenUrl",
									"value": "http://local.test:9000/oauth/token/",
									"type": "string"
								},
								{
									"key": "tokenName",
									"value": "Blender RW Token",
									"type": "string"
								},
								{
									"key": "scope",
									"value": "{{flight_blender_scopes}}",
									"type": "string"
								},
								{
									"key": "audience",
									"value": {
										"56d75814-297b-4a52-b60d-94e1b4f0aee6": "{{flight_blender_audience}}"
									},
									"type": "any"
								},
								{
									"key": "clientSecret",
									"value": "{{client_secret}}",
									"type": "string"
								},
								{
									"key": "clientId",
									"value": "{{client_id}}",
									"type": "string"
								},
								{
									"key": "tokenType",
									"value": "",
									"type": "string"
								},
								{
									"key": "accessToken",
									"value": "\"eyJ0eXAiOiJKV1QiLCJhbGciOiJSUzI1NiIsImtpZCI6IjkzNDMyNTZiLTVlYTUtNGY0OC04NzJlLTE0YTI5N2NmZTkzYyJ9.eyJpc3MiOiJodHRwczovL2lkLm9wZW5za2llcy5zaC8iLCJleHAiOjE2MjQyNjcwMjAsImlhdCI6MTYyNDI2MzQyMCwic3ViIjoiRjB2a1ZnWkJDTWZCem1yQTZNUjRJSW5MU0trRGdYamNRb2pXTFZrU0BjbGllbnRzIiwic2NvcGUiOiJibGVuZGVyLnJlYWQgYmxlbmRlci53cml0ZSBkc3MucmVhZC5pZGVudGlmaWNhdGlvbl9zZXJ2aWNlX2FyZWFzIiwidHlwIjoiQmVhcmVyIiwiYXVkIjoidGVzdGZsaWdodC5mbGlnaHRibGVuZGVyLmNvbSJ9.RletK2EmPyJGbHLJzJbqUuaYUzO0RhzFUPOM7hDIykHDmrP8EbcXK3DXtmuirCuvPSHr6XvtXNMGWWySgvYzUucitNPhP0KXV96Ci6s7MIBBmARPS7wuSTSIZJYL7A6xW_BZp2IDV2A_tCM7BFpq8rIIBO1v_KbGm-C6lrSjjUp8JlpxkdCBmmkyEqNeppyw7kxIxBJFNnHGAE0WIQ1mANXNLIADn8v3vPh6AWNs8Pzjeh-sLkAjkg5IejMxCJCpZUbqBtDUzGbycy3a-yHK10efu1gOR5enez4ExY0jd5ZSklbO4mWlJ3Qba1WNEoqThHHzH64rPIvt89Q68RHH9umhl2_nPFPHznq4xQXBfWGHyKv_0hglFOGCxRfQB3RKkzZpvHy9BHZjnjfPx5IKjg4qVug6_yCFNTuRJlHNA_ymcpcEGHgQqm2gxRRv2JU3dCSTL4i6pse9xcMZIsJxupp-eLe8qe_PVAh0uL_F_ogBuTVYTIBXDE-MTGVkrbd-DJJ_kZI2-qKGH6PR8VsZjBp26SG88IWhF-AICnw4bVcsC3BiDf_dsUf5_EUbXI0A3XmmDJzU6G42-VaWoFF26EOYsT7g_Y3g3m9Q7dpa3GdzcAIdFU6o7hXPPIakHQwifUP8UqXpqEA5UYu_DluWhNg1cQcPG3gayzUob0tBO8U",
									"type": "string"
								},
								{
									"key": "redirect_uri",
									"value": "http://local.test:8000/",
									"type": "string"
								},
								{
									"key": "grant_type",
									"value": "client_credentials",
									"type": "string"
								},
								{
									"key": "authUrl",
									"value": "http://local.test:8000/oauth/authorize/",
									"type": "string"
								},
								{
									"key": "client_authentication",
									"value": "body",
									"type": "string"
								},
								{
									"key": "addTokenTo",
									"value": "header",
									"type": "string"
								}
							]
						},
						"method": "GET",
						"header": [
							{
								"key": "Content-Type",
								"type": "text",
								"value": "application/json"
							}
						],
						"url": {
							"raw": "http://local.test:8000/flight_declaration_ops/flight_declaration?start_date=2022-06-02&end_date=2022-06-04&view=30.0661790370941162,-1.9293988077580486, 30.0712859630584717,-1.9261927014160831",
							"protocol": "http",
							"host": [
								"local",
								"test"
							],
							"port": "8000",
							"path": [
								"flight_declaration_ops",
								"flight_declaration"
							],
							"query": [
								{
									"key": "start_date",
									"value": "2022-06-02"
								},
								{
									"key": "end_date",
									"value": "2022-06-04"
								},
								{
									"key": "view",
									"value": "30.0661790370941162,-1.9293988077580486, 30.0712859630584717,-1.9261927014160831"
								}
							]
						},
						"description": "This request submits a Geofence to Flight Blender"
					},
					"response": []
				},
				{
					"name": "Get Details of Flight Declaration",
					"protocolProfileBehavior": {
						"disabledSystemHeaders": {
							"content-type": true
						}
					},
					"request": {
						"auth": {
							"type": "oauth2",
							"oauth2": [
								{
									"key": "scope",
									"value": "{{flight_blender_scopes}}",
									"type": "string"
								},
								{
									"key": "audience",
									"value": {
										"29c3df1f-c177-4141-9918-542225ab0713": "{{flight_blender_audience}}"
									},
									"type": "any"
								},
								{
									"key": "clientSecret",
									"value": "{{client_secret}}",
									"type": "string"
								},
								{
									"key": "clientId",
									"value": "{{client_id}}",
									"type": "string"
								},
								{
									"key": "redirect_uri",
									"value": "http://local.test:8000/",
									"type": "string"
								},
								{
									"key": "grant_type",
									"value": "client_credentials",
									"type": "string"
								},
								{
									"key": "authUrl",
									"value": "http://local.test:8000/oauth/authorize/",
									"type": "string"
								},
								{
									"key": "client_authentication",
									"value": "body",
									"type": "string"
								},
								{
									"key": "accessTokenUrl",
									"value": "https://id.openskies.sh/oauth/token/",
									"type": "string"
								},
								{
									"key": "accessToken",
									"value": "eyJ0eXAiOiJKV1QiLCJhbGciOiJSUzI1NiIsImtpZCI6IjkzNDMyNTZiLTVlYTUtNGY0OC04NzJlLTE0YTI5N2NmZTkzYyJ9.eyJpc3MiOiJodHRwczovL2lkLm9wZW5za2llcy5zaC8iLCJleHAiOjE2MDU1MjQxNDcsImlhdCI6MTYwNTUyMDU0Nywic3ViIjoiRjB2a1ZnWkJDTWZCem1yQTZNUjRJSW5MU0trRGdYamNRb2pXTFZrU0BjbGllbnRzIiwic2NvcGUiOiJibGVuZGVyLnJlYWQgYmxlbmRlci53cml0ZSIsInR5cCI6IkJlYXJlciJ9.QFhKD6nmSByaRbCA8pCNElwSAvdpyJav4lNF6PKW3nsISsR1i560T9fX8wmJ6WBZ6mL-bIIYbv88So2reg3vGDZKl1PZCCxjq4-FpmJqITWdCxGrNoY7crpmFa9u6sIw4qzeL4PMOyAC2qCk43CJD7ohk5pHq2OyqclB0x4KtdeRVzUPNekIK5nPnLXiXrbWc2Y3p-VPOva3sOFfU8jvVO2JvHxpUGbQkqog01QPSkQZ0_tEg_n3YD_TnD1Su9EXNCP9ROfLVyzZQIYtCPfL5euQh5-llWK1uakjx0yC4sZIuTmKOME4WErUdUN0iH9nZdIrLMHqGTpWNFWKWb7ZaLEQ9PSuYEHXTJ0oMbk5OakwEbr3mFtQfjd8xFlcDaVjESL3U9cb6LVZfBumJrwtqg0h39oYNoTIWp7VPwZR1kRg43GkMa3Y6eLMTU4ul2OQf1QjQOq6WyNVYOUZArzpSv9ORw_R7WMSpqtTXUiMgW3dWytzOYH77SkASIzNVQyPqw37zek8fO7ET8NlKIT8GiL0dWcgbWtCVaAqpWnIfMqBg85XlhhtFGBntP8uRM_7h6k7jAFRNnYRe5RPrx5Nzq8goly_8TP2jCQuiQ20kqXMJGWQWo8H0X3HP3cgnyBUdh8Midakhg1cnqAqXIiAx0dcEKPoyJ5ky250brLwRTk",
									"type": "string"
								},
								{
									"key": "tokenType",
									"value": "Bearer",
									"type": "string"
								},
								{
									"key": "addTokenTo",
									"value": "header",
									"type": "string"
								}
							]
						},
						"method": "GET",
						"header": [
							{
								"key": "Content-Type",
								"type": "text",
								"value": "application/json"
							}
						],
						"url": {
							"raw": "http://local.test:8000/flight_declaration_ops/flight_declaration/f63be948-6e3a-4951-8d7a-20089a10d763",
							"protocol": "http",
							"host": [
								"local",
								"test"
							],
							"port": "8000",
							"path": [
								"flight_declaration_ops",
								"flight_declaration",
								"f63be948-6e3a-4951-8d7a-20089a10d763"
							],
							"query": [
								{
									"key": "",
									"value": "",
									"disabled": true
								}
							]
						},
						"description": "This request submits a Geofence to Flight Blender"
					},
					"response": []
				},
				{
					"name": "Submit Flight Declaration",
					"protocolProfileBehavior": {
						"disabledSystemHeaders": {
							"content-type": true
						}
					},
					"request": {
						"auth": {
							"type": "oauth2",
							"oauth2": [
								{
									"key": "tokenName",
									"value": "Blender RW",
									"type": "string"
								},
								{
									"key": "audience",
									"value": {
										"2cfccc06-7a63-4b07-9f3b-29137911aa03": "{{flight_blender_audience}}"
									},
									"type": "any"
								},
								{
									"key": "scope",
									"value": "{{flight_blender_scopes}}",
									"type": "string"
								},
								{
									"key": "clientSecret",
									"value": "{{client_secret}}",
									"type": "string"
								},
								{
									"key": "clientId",
									"value": "{{client_id}}",
									"type": "string"
								},
								{
									"key": "redirect_uri",
									"value": "http://local.test:8000/",
									"type": "string"
								},
								{
									"key": "grant_type",
									"value": "client_credentials",
									"type": "string"
								},
								{
									"key": "authUrl",
									"value": "http://local.test:8000/oauth/authorize/",
									"type": "string"
								},
								{
									"key": "client_authentication",
									"value": "body",
									"type": "string"
								},
								{
									"key": "accessTokenUrl",
									"value": "https://id.openskies.sh/oauth/token/",
									"type": "string"
								},
								{
									"key": "accessToken",
									"value": "eyJ0eXAiOiJKV1QiLCJhbGciOiJSUzI1NiIsImtpZCI6IjkzNDMyNTZiLTVlYTUtNGY0OC04NzJlLTE0YTI5N2NmZTkzYyJ9.eyJpc3MiOiJodHRwczovL2lkLm9wZW5za2llcy5zaC8iLCJleHAiOjE2MDU1MjQxNDcsImlhdCI6MTYwNTUyMDU0Nywic3ViIjoiRjB2a1ZnWkJDTWZCem1yQTZNUjRJSW5MU0trRGdYamNRb2pXTFZrU0BjbGllbnRzIiwic2NvcGUiOiJibGVuZGVyLnJlYWQgYmxlbmRlci53cml0ZSIsInR5cCI6IkJlYXJlciJ9.QFhKD6nmSByaRbCA8pCNElwSAvdpyJav4lNF6PKW3nsISsR1i560T9fX8wmJ6WBZ6mL-bIIYbv88So2reg3vGDZKl1PZCCxjq4-FpmJqITWdCxGrNoY7crpmFa9u6sIw4qzeL4PMOyAC2qCk43CJD7ohk5pHq2OyqclB0x4KtdeRVzUPNekIK5nPnLXiXrbWc2Y3p-VPOva3sOFfU8jvVO2JvHxpUGbQkqog01QPSkQZ0_tEg_n3YD_TnD1Su9EXNCP9ROfLVyzZQIYtCPfL5euQh5-llWK1uakjx0yC4sZIuTmKOME4WErUdUN0iH9nZdIrLMHqGTpWNFWKWb7ZaLEQ9PSuYEHXTJ0oMbk5OakwEbr3mFtQfjd8xFlcDaVjESL3U9cb6LVZfBumJrwtqg0h39oYNoTIWp7VPwZR1kRg43GkMa3Y6eLMTU4ul2OQf1QjQOq6WyNVYOUZArzpSv9ORw_R7WMSpqtTXUiMgW3dWytzOYH77SkASIzNVQyPqw37zek8fO7ET8NlKIT8GiL0dWcgbWtCVaAqpWnIfMqBg85XlhhtFGBntP8uRM_7h6k7jAFRNnYRe5RPrx5Nzq8goly_8TP2jCQuiQ20kqXMJGWQWo8H0X3HP3cgnyBUdh8Midakhg1cnqAqXIiAx0dcEKPoyJ5ky250brLwRTk",
									"type": "string"
								},
								{
									"key": "tokenType",
									"value": "Bearer",
									"type": "string"
								},
								{
									"key": "addTokenTo",
									"value": "header",
									"type": "string"
								}
							]
						},
						"method": "POST",
						"header": [
							{
								"key": "Content-Type",
								"type": "text",
								"value": "application/json"
							}
						],
						"body": {
							"mode": "raw",
							"raw": "{\r\n    \"submitted_by\": \"hb@hb.com\",\r\n    \"type_of_operation\": 1,\r\n    \"originating_party\": \"Aerobridge Drones\",\r\n    \"start_datetime\":\"2022-06-03T20:18:31.316537Z\",\r\n    \"end_datetime\":\"2022-06-03T20:18:41.316537Z\",\r\n    \"flight_declaration_geo_json\": {\r\n        \"type\": \"FeatureCollection\",\r\n        \"features\": [\r\n            {\r\n                \"type\": \"Feature\",\r\n                \"properties\": {\r\n                    \"min_altitude\": {\r\n                        \"meters\": 123,\r\n                        \"datum\": \"agl\"\r\n                    },\r\n                    \"max_altitude\": {\r\n                        \"meters\": 123,\r\n                        \"datum\": \"agl\"\r\n                    }\r\n                },\r\n                \"geometry\": {\r\n                    \"type\": \"LineString\",\r\n                    \"coordinates\": [\r\n                        [\r\n                            30.064666271209717,\r\n                            -1.9302887960726984\r\n                        ],\r\n                        [\r\n                            30.06672620773315,\r\n                            -1.9284015913823835\r\n                        ],\r\n                        [\r\n                            30.070245265960693,\r\n                            -1.9277367801405985\r\n                        ]\r\n                    ]\r\n                }\r\n            }\r\n        ]\r\n    }\r\n}",
							"options": {
								"raw": {
									"language": "json"
								}
							}
						},
						"url": {
							"raw": "http://local.test:8000/flight_declaration_ops/set_flight_declaration",
							"protocol": "http",
							"host": [
								"local",
								"test"
							],
							"port": "8000",
							"path": [
								"flight_declaration_ops",
								"set_flight_declaration"
							],
							"query": [
								{
									"key": "",
									"value": "",
									"disabled": true
								}
							]
						},
						"description": "This request submits a Geofence to Flight Blender"
					},
					"response": []
				}
			]
		},
		{
			"name": "Geofence",
			"item": [
				{
					"name": "Submit Geofence",
					"protocolProfileBehavior": {
						"disabledSystemHeaders": {
							"content-type": true
						}
					},
					"request": {
						"auth": {
							"type": "oauth2",
							"oauth2": [
								{
									"key": "scope",
									"value": "{{flight_blender_scopes}}",
									"type": "string"
								},
								{
									"key": "audience",
									"value": {
										"80890cef-8eb3-4561-ad4e-1addf4cfe11a": "{{flight_blender_audience}}"
									},
									"type": "any"
								},
								{
									"key": "clientSecret",
									"value": "{{client_secret}}",
									"type": "string"
								},
								{
									"key": "clientId",
									"value": "{{client_id}}",
									"type": "string"
								},
								{
									"key": "tokenName",
									"value": "Flight Blender Token",
									"type": "string"
								},
								{
									"key": "challengeAlgorithm",
									"value": "S256",
									"type": "string"
								},
								{
									"key": "redirect_uri",
									"value": "http://local.test:3000/callback",
									"type": "string"
								},
								{
									"key": "grant_type",
									"value": "client_credentials",
									"type": "string"
								},
								{
									"key": "authUrl",
									"value": "http://local.test:8000/o/authorize",
									"type": "string"
								},
								{
									"key": "addTokenTo",
									"value": "header",
									"type": "string"
								},
								{
									"key": "client_authentication",
									"value": "header",
									"type": "string"
								},
								{
									"key": "accessTokenUrl",
									"value": "https://id.openskies.sh/oauth/token/",
									"type": "string"
								},
								{
									"key": "accessToken",
									"value": "eyJ0eXAiOiJKV1QiLCJhbGciOiJSUzI1NiIsImtpZCI6IjkzNDMyNTZiLTVlYTUtNGY0OC04NzJlLTE0YTI5N2NmZTkzYyJ9.eyJpc3MiOiJodHRwczovL2lkLm9wZW5za2llcy5zaC8iLCJleHAiOjE2MDU1MjQxNDcsImlhdCI6MTYwNTUyMDU0Nywic3ViIjoiRjB2a1ZnWkJDTWZCem1yQTZNUjRJSW5MU0trRGdYamNRb2pXTFZrU0BjbGllbnRzIiwic2NvcGUiOiJibGVuZGVyLnJlYWQgYmxlbmRlci53cml0ZSIsInR5cCI6IkJlYXJlciJ9.QFhKD6nmSByaRbCA8pCNElwSAvdpyJav4lNF6PKW3nsISsR1i560T9fX8wmJ6WBZ6mL-bIIYbv88So2reg3vGDZKl1PZCCxjq4-FpmJqITWdCxGrNoY7crpmFa9u6sIw4qzeL4PMOyAC2qCk43CJD7ohk5pHq2OyqclB0x4KtdeRVzUPNekIK5nPnLXiXrbWc2Y3p-VPOva3sOFfU8jvVO2JvHxpUGbQkqog01QPSkQZ0_tEg_n3YD_TnD1Su9EXNCP9ROfLVyzZQIYtCPfL5euQh5-llWK1uakjx0yC4sZIuTmKOME4WErUdUN0iH9nZdIrLMHqGTpWNFWKWb7ZaLEQ9PSuYEHXTJ0oMbk5OakwEbr3mFtQfjd8xFlcDaVjESL3U9cb6LVZfBumJrwtqg0h39oYNoTIWp7VPwZR1kRg43GkMa3Y6eLMTU4ul2OQf1QjQOq6WyNVYOUZArzpSv9ORw_R7WMSpqtTXUiMgW3dWytzOYH77SkASIzNVQyPqw37zek8fO7ET8NlKIT8GiL0dWcgbWtCVaAqpWnIfMqBg85XlhhtFGBntP8uRM_7h6k7jAFRNnYRe5RPrx5Nzq8goly_8TP2jCQuiQ20kqXMJGWQWo8H0X3HP3cgnyBUdh8Midakhg1cnqAqXIiAx0dcEKPoyJ5ky250brLwRTk",
									"type": "string"
								},
								{
									"key": "tokenType",
									"value": "Bearer",
									"type": "string"
								}
							]
						},
						"method": "POST",
						"header": [
							{
								"key": "Content-Type",
								"value": "application/json",
								"type": "text"
							}
						],
						"body": {
							"mode": "raw",
							"raw": "{\"type\":\"FeatureCollection\",\"features\":[{\"type\":\"Feature\",\"properties\":{\"upper_limit\":500, \"lower_limit\":100},\"geometry\":{\"type\":\"Polygon\",\"coordinates\":[[[30.142621994018555,-1.985209815625593],[30.156269073486328,-1.985209815625593],[30.156269073486328,-1.9534712184928378],[30.142621994018555,-1.9534712184928378],[30.142621994018555,-1.985209815625593]]]}}]}",
							"options": {
								"raw": {
									"language": "json"
								}
							}
						},
						"url": {
							"raw": "http://local.test:8000/geo_fence_ops/set_geo_fence",
							"protocol": "http",
							"host": [
								"local",
								"test"
							],
							"port": "8000",
							"path": [
								"geo_fence_ops",
								"set_geo_fence"
							],
							"query": [
								{
									"key": "",
									"value": "",
									"disabled": true
								}
							]
						},
						"description": "This request submits a Geofence to Flight Blender"
					},
					"response": []
				},
				{
					"name": "Submit Geozone",
					"protocolProfileBehavior": {
						"disabledSystemHeaders": {
							"content-type": true
						}
					},
					"request": {
						"auth": {
							"type": "oauth2",
							"oauth2": [
								{
									"key": "accessTokenUrl",
									"value": "http://local.test:9000/oauth/token/",
									"type": "string"
								},
								{
									"key": "scope",
									"value": "{{flight_blender_scopes}}",
									"type": "string"
								},
								{
									"key": "audience",
									"value": {
										"80890cef-8eb3-4561-ad4e-1addf4cfe11a": "{{flight_blender_audience}}"
									},
									"type": "any"
								},
								{
									"key": "clientSecret",
									"value": "{{client_secret}}",
									"type": "string"
								},
								{
									"key": "clientId",
									"value": "{{client_id}}",
									"type": "string"
								},
								{
									"key": "tokenName",
									"value": "Flight Blender Token",
									"type": "string"
								},
								{
									"key": "challengeAlgorithm",
									"value": "S256",
									"type": "string"
								},
								{
									"key": "redirect_uri",
									"value": "http://local.test:3000/callback",
									"type": "string"
								},
								{
									"key": "grant_type",
									"value": "client_credentials",
									"type": "string"
								},
								{
									"key": "authUrl",
									"value": "http://local.test:8000/o/authorize",
									"type": "string"
								},
								{
									"key": "addTokenTo",
									"value": "header",
									"type": "string"
								},
								{
									"key": "client_authentication",
									"value": "header",
									"type": "string"
								},
								{
									"key": "accessToken",
									"value": "eyJ0eXAiOiJKV1QiLCJhbGciOiJSUzI1NiIsImtpZCI6IjkzNDMyNTZiLTVlYTUtNGY0OC04NzJlLTE0YTI5N2NmZTkzYyJ9.eyJpc3MiOiJodHRwczovL2lkLm9wZW5za2llcy5zaC8iLCJleHAiOjE2MDU1MjQxNDcsImlhdCI6MTYwNTUyMDU0Nywic3ViIjoiRjB2a1ZnWkJDTWZCem1yQTZNUjRJSW5MU0trRGdYamNRb2pXTFZrU0BjbGllbnRzIiwic2NvcGUiOiJibGVuZGVyLnJlYWQgYmxlbmRlci53cml0ZSIsInR5cCI6IkJlYXJlciJ9.QFhKD6nmSByaRbCA8pCNElwSAvdpyJav4lNF6PKW3nsISsR1i560T9fX8wmJ6WBZ6mL-bIIYbv88So2reg3vGDZKl1PZCCxjq4-FpmJqITWdCxGrNoY7crpmFa9u6sIw4qzeL4PMOyAC2qCk43CJD7ohk5pHq2OyqclB0x4KtdeRVzUPNekIK5nPnLXiXrbWc2Y3p-VPOva3sOFfU8jvVO2JvHxpUGbQkqog01QPSkQZ0_tEg_n3YD_TnD1Su9EXNCP9ROfLVyzZQIYtCPfL5euQh5-llWK1uakjx0yC4sZIuTmKOME4WErUdUN0iH9nZdIrLMHqGTpWNFWKWb7ZaLEQ9PSuYEHXTJ0oMbk5OakwEbr3mFtQfjd8xFlcDaVjESL3U9cb6LVZfBumJrwtqg0h39oYNoTIWp7VPwZR1kRg43GkMa3Y6eLMTU4ul2OQf1QjQOq6WyNVYOUZArzpSv9ORw_R7WMSpqtTXUiMgW3dWytzOYH77SkASIzNVQyPqw37zek8fO7ET8NlKIT8GiL0dWcgbWtCVaAqpWnIfMqBg85XlhhtFGBntP8uRM_7h6k7jAFRNnYRe5RPrx5Nzq8goly_8TP2jCQuiQ20kqXMJGWQWo8H0X3HP3cgnyBUdh8Midakhg1cnqAqXIiAx0dcEKPoyJ5ky250brLwRTk",
									"type": "string"
								},
								{
									"key": "tokenType",
									"value": "Bearer",
									"type": "string"
								}
							]
						},
						"method": "POST",
						"header": [
							{
								"key": "Content-Type",
								"value": "application/json",
								"type": "text"
							}
						],
						"body": {
							"mode": "raw",
							"raw": "{\r\n\t\"title\" : \"UASZoneVersion 2022-06-16\",\r\n\t\"description\" : \"\",\r\n\t\"features\" : [\r\n\t\t{\r\n\t\t\t\"identifier\" : \"1\",\r\n\t\t\t\"country\" : \"REU\",\r\n\t\t\t\"name\" : \"[FM][D 1]\",\r\n\t\t\t\"type\" : \"COMMON\",\r\n\t\t\t\"restriction\" : \"PROHIBITED\",\r\n\t\t\t\"restrictionConditions\" : \"\",\r\n\t\t\t\"region\" : 931,\r\n\t\t\t\"reason\" : [ \"OTHER\" ],\r\n\t\t\t\"otherReasonInfo\" : \"Zone dangereuse\",\r\n\t\t\t\"regulationExemption\" : \"\",\r\n\t\t\t\"uSpaceClass\" : \"\",\r\n\t\t\t\"message\" : \"Vols interdits sauf lorsque la publication d'information aéronautique l'autorise explicitement ou avec l'accord du gestionnaire de la zone lorsqu'il est désigné par l'information aéronautique\",\r\n\t\t\t\"applicability\" : [\r\n\t\t\t\t{\r\n\t\t\t\t\t\"permanent\" : \"NO\"\r\n\t\t\t\t}\r\n\t\t\t],\r\n\t\t\t\"zoneAuthority\" : [\r\n\t\t\t\t{\r\n\t\t\t\t\t\"name\" : \"Autorité mentionnée en ENR 5.1 de l’AIP\",\r\n\t\t\t\t\t\"service\" : \"\",\r\n\t\t\t\t\t\"email\" : \"\",\r\n\t\t\t\t\t\"contactName\" : \"\",\r\n\t\t\t\t\t\"siteURL\" : \"\",\r\n\t\t\t\t\t\"phone\" : \"\",\r\n\t\t\t\t\t\"purpose\" : \"\",\r\n\t\t\t\t\t\"intervalBefore\" : \"\"\r\n\t\t\t\t}\r\n\t\t\t],\r\n\t\t\t\"geometry\" : [\r\n\t\t\t\t{\r\n\t\t\t\t\t\"uomDimensions\" : \"M\",\r\n\t\t\t\t\t\"lowerLimit\" : 0,\r\n\t\t\t\t\t\"lowerVerticalReference\" : \"AGL\",\r\n\t\t\t\t\t\"upperLimit\" : 30765.67,\r\n\t\t\t\t\t\"upperVerticalReference\" : \"AMSL\",\r\n\t\t\t\t\t\"horizontalProjection\" : {\r\n\t\t\t\t\t\t\"type\" : \"Polygon\",\r\n\t\t\t\t\t\t\"coordinates\" : [\r\n\t\t\t\t\t\t\t[\r\n\t\t\t\t\t\t\t\t[ 55.38305, -20.979453 ],\r\n\t\t\t\t\t\t\t\t[ 55.379149, -20.97952 ],\r\n\t\t\t\t\t\t\t\t[ 55.375253, -20.97972 ],\r\n\t\t\t\t\t\t\t\t[ 55.371367, -20.980054 ],\r\n\t\t\t\t\t\t\t\t[ 55.367497, -20.980521 ],\r\n\t\t\t\t\t\t\t\t[ 55.363648, -20.98112 ],\r\n\t\t\t\t\t\t\t\t[ 55.359824, -20.981851 ],\r\n\t\t\t\t\t\t\t\t[ 55.356031, -20.982712 ],\r\n\t\t\t\t\t\t\t\t[ 55.352274, -20.983702 ],\r\n\t\t\t\t\t\t\t\t[ 55.348559, -20.984821 ],\r\n\t\t\t\t\t\t\t\t[ 55.344889, -20.986066 ],\r\n\t\t\t\t\t\t\t\t[ 55.34127, -20.987436 ],\r\n\t\t\t\t\t\t\t\t[ 55.337706, -20.988929 ],\r\n\t\t\t\t\t\t\t\t[ 55.334203, -20.990543 ],\r\n\t\t\t\t\t\t\t\t[ 55.330765, -20.992276 ],\r\n\t\t\t\t\t\t\t\t[ 55.327396, -20.994126 ],\r\n\t\t\t\t\t\t\t\t[ 55.324102, -20.99609 ],\r\n\t\t\t\t\t\t\t\t[ 55.320886, -20.998166 ],\r\n\t\t\t\t\t\t\t\t[ 55.317752, -21.00035 ],\r\n\t\t\t\t\t\t\t\t[ 55.314706, -21.002641 ],\r\n\t\t\t\t\t\t\t\t[ 55.31175, -21.005034 ],\r\n\t\t\t\t\t\t\t\t[ 55.30889, -21.007527 ],\r\n\t\t\t\t\t\t\t\t[ 55.306128, -21.010116 ],\r\n\t\t\t\t\t\t\t\t[ 55.303469, -21.012798 ],\r\n\t\t\t\t\t\t\t\t[ 55.300915, -21.01557 ],\r\n\t\t\t\t\t\t\t\t[ 55.298471, -21.018427 ],\r\n\t\t\t\t\t\t\t\t[ 55.29614, -21.021366 ],\r\n\t\t\t\t\t\t\t\t[ 55.293924, -21.024383 ],\r\n\t\t\t\t\t\t\t\t[ 55.291827, -21.027473 ],\r\n\t\t\t\t\t\t\t\t[ 55.289852, -21.030634 ],\r\n\t\t\t\t\t\t\t\t[ 55.288, -21.03386 ],\r\n\t\t\t\t\t\t\t\t[ 55.286276, -21.037148 ],\r\n\t\t\t\t\t\t\t\t[ 55.28468, -21.040492 ],\r\n\t\t\t\t\t\t\t\t[ 55.283215, -21.043889 ],\r\n\t\t\t\t\t\t\t\t[ 55.281883, -21.047333 ],\r\n\t\t\t\t\t\t\t\t[ 55.280686, -21.050821 ],\r\n\t\t\t\t\t\t\t\t[ 55.279626, -21.054348 ],\r\n\t\t\t\t\t\t\t\t[ 55.278703, -21.057909 ],\r\n\t\t\t\t\t\t\t\t[ 55.277919, -21.061499 ],\r\n\t\t\t\t\t\t\t\t[ 55.277275, -21.065113 ],\r\n\t\t\t\t\t\t\t\t[ 55.276773, -21.068747 ],\r\n\t\t\t\t\t\t\t\t[ 55.276412, -21.072396 ],\r\n\t\t\t\t\t\t\t\t[ 55.276193, -21.076055 ],\r\n\t\t\t\t\t\t\t\t[ 55.276117, -21.079719 ],\r\n\t\t\t\t\t\t\t\t[ 55.276183, -21.083383 ],\r\n\t\t\t\t\t\t\t\t[ 55.276391, -21.087043 ],\r\n\t\t\t\t\t\t\t\t[ 55.276742, -21.090692 ],\r\n\t\t\t\t\t\t\t\t[ 55.277235, -21.094328 ],\r\n\t\t\t\t\t\t\t\t[ 55.277869, -21.097944 ],\r\n\t\t\t\t\t\t\t\t[ 55.278643, -21.101535 ],\r\n\t\t\t\t\t\t\t\t[ 55.279556, -21.105098 ],\r\n\t\t\t\t\t\t\t\t[ 55.280607, -21.108628 ],\r\n\t\t\t\t\t\t\t\t[ 55.281795, -21.112119 ],\r\n\t\t\t\t\t\t\t\t[ 55.283119, -21.115566 ],\r\n\t\t\t\t\t\t\t\t[ 55.284575, -21.118967 ],\r\n\t\t\t\t\t\t\t\t[ 55.286163, -21.122315 ],\r\n\t\t\t\t\t\t\t\t[ 55.28788, -21.125606 ],\r\n\t\t\t\t\t\t\t\t[ 55.289724, -21.128836 ],\r\n\t\t\t\t\t\t\t\t[ 55.291693, -21.132001 ],\r\n\t\t\t\t\t\t\t\t[ 55.293783, -21.135097 ],\r\n\t\t\t\t\t\t\t\t[ 55.295993, -21.138119 ],\r\n\t\t\t\t\t\t\t\t[ 55.298319, -21.141063 ],\r\n\t\t\t\t\t\t\t\t[ 55.300758, -21.143925 ],\r\n\t\t\t\t\t\t\t\t[ 55.303307, -21.146702 ],\r\n\t\t\t\t\t\t\t\t[ 55.305962, -21.14939 ],\r\n\t\t\t\t\t\t\t\t[ 55.30872, -21.151985 ],\r\n\t\t\t\t\t\t\t\t[ 55.311578, -21.154483 ],\r\n\t\t\t\t\t\t\t\t[ 55.314531, -21.156883 ],\r\n\t\t\t\t\t\t\t\t[ 55.317575, -21.159179 ],\r\n\t\t\t\t\t\t\t\t[ 55.320707, -21.161369 ],\r\n\t\t\t\t\t\t\t\t[ 55.323922, -21.163451 ],\r\n\t\t\t\t\t\t\t\t[ 55.327216, -21.165421 ],\r\n\t\t\t\t\t\t\t\t[ 55.330585, -21.167277 ],\r\n\t\t\t\t\t\t\t\t[ 55.334023, -21.169017 ],\r\n\t\t\t\t\t\t\t\t[ 55.337528, -21.170637 ],\r\n\t\t\t\t\t\t\t\t[ 55.341093, -21.172136 ],\r\n\t\t\t\t\t\t\t\t[ 55.344714, -21.173512 ],\r\n\t\t\t\t\t\t\t\t[ 55.348386, -21.174763 ],\r\n\t\t\t\t\t\t\t\t[ 55.352104, -21.175888 ],\r\n\t\t\t\t\t\t\t\t[ 55.355864, -21.176884 ],\r\n\t\t\t\t\t\t\t\t[ 55.35966, -21.177751 ],\r\n\t\t\t\t\t\t\t\t[ 55.363488, -21.178487 ],\r\n\t\t\t\t\t\t\t\t[ 55.367342, -21.179091 ],\r\n\t\t\t\t\t\t\t\t[ 55.371216, -21.179563 ],\r\n\t\t\t\t\t\t\t\t[ 55.375106, -21.179902 ],\r\n\t\t\t\t\t\t\t\t[ 55.379007, -21.180107 ],\r\n\t\t\t\t\t\t\t\t[ 55.382914, -21.180179 ],\r\n\t\t\t\t\t\t\t\t[ 55.38682, -21.180117 ],\r\n\t\t\t\t\t\t\t\t[ 55.390722, -21.179921 ],\r\n\t\t\t\t\t\t\t\t[ 55.394613, -21.179591 ],\r\n\t\t\t\t\t\t\t\t[ 55.398489, -21.179128 ],\r\n\t\t\t\t\t\t\t\t[ 55.402344, -21.178533 ],\r\n\t\t\t\t\t\t\t\t[ 55.406174, -21.177806 ],\r\n\t\t\t\t\t\t\t\t[ 55.409972, -21.176948 ],\r\n\t\t\t\t\t\t\t\t[ 55.413735, -21.175961 ],\r\n\t\t\t\t\t\t\t\t[ 55.417456, -21.174846 ],\r\n\t\t\t\t\t\t\t\t[ 55.421132, -21.173603 ],\r\n\t\t\t\t\t\t\t\t[ 55.424757, -21.172236 ],\r\n\t\t\t\t\t\t\t\t[ 55.428326, -21.170745 ],\r\n\t\t\t\t\t\t\t\t[ 55.431834, -21.169133 ],\r\n\t\t\t\t\t\t\t\t[ 55.435278, -21.167402 ],\r\n\t\t\t\t\t\t\t\t[ 55.438651, -21.165554 ],\r\n\t\t\t\t\t\t\t\t[ 55.441951, -21.163592 ],\r\n\t\t\t\t\t\t\t\t[ 55.445172, -21.161518 ],\r\n\t\t\t\t\t\t\t\t[ 55.448309, -21.159335 ],\r\n\t\t\t\t\t\t\t\t[ 55.45136, -21.157046 ],\r\n\t\t\t\t\t\t\t\t[ 55.454319, -21.154654 ],\r\n\t\t\t\t\t\t\t\t[ 55.457184, -21.152162 ],\r\n\t\t\t\t\t\t\t\t[ 55.459949, -21.149574 ],\r\n\t\t\t\t\t\t\t\t[ 55.462612, -21.146892 ],\r\n\t\t\t\t\t\t\t\t[ 55.465168, -21.144122 ],\r\n\t\t\t\t\t\t\t\t[ 55.467615, -21.141265 ],\r\n\t\t\t\t\t\t\t\t[ 55.469949, -21.138327 ],\r\n\t\t\t\t\t\t\t\t[ 55.472167, -21.13531 ],\r\n\t\t\t\t\t\t\t\t[ 55.474266, -21.13222 ],\r\n\t\t\t\t\t\t\t\t[ 55.476243, -21.129059 ],\r\n\t\t\t\t\t\t\t\t[ 55.478096, -21.125833 ],\r\n\t\t\t\t\t\t\t\t[ 55.479822, -21.122546 ],\r\n\t\t\t\t\t\t\t\t[ 55.481419, -21.119202 ],\r\n\t\t\t\t\t\t\t\t[ 55.482884, -21.115805 ],\r\n\t\t\t\t\t\t\t\t[ 55.484217, -21.11236 ],\r\n\t\t\t\t\t\t\t\t[ 55.485414, -21.108872 ],\r\n\t\t\t\t\t\t\t\t[ 55.486475, -21.105346 ],\r\n\t\t\t\t\t\t\t\t[ 55.487398, -21.101785 ],\r\n\t\t\t\t\t\t\t\t[ 55.488182, -21.098195 ],\r\n\t\t\t\t\t\t\t\t[ 55.488825, -21.09458 ],\r\n\t\t\t\t\t\t\t\t[ 55.489328, -21.090946 ],\r\n\t\t\t\t\t\t\t\t[ 55.489689, -21.087297 ],\r\n\t\t\t\t\t\t\t\t[ 55.489907, -21.083639 ],\r\n\t\t\t\t\t\t\t\t[ 55.489983, -21.079975 ],\r\n\t\t\t\t\t\t\t\t[ 55.489917, -21.076311 ],\r\n\t\t\t\t\t\t\t\t[ 55.489708, -21.072651 ],\r\n\t\t\t\t\t\t\t\t[ 55.489357, -21.069001 ],\r\n\t\t\t\t\t\t\t\t[ 55.488864, -21.065366 ],\r\n\t\t\t\t\t\t\t\t[ 55.48823, -21.06175 ],\r\n\t\t\t\t\t\t\t\t[ 55.487456, -21.058158 ],\r\n\t\t\t\t\t\t\t\t[ 55.486543, -21.054595 ],\r\n\t\t\t\t\t\t\t\t[ 55.485492, -21.051066 ],\r\n\t\t\t\t\t\t\t\t[ 55.484305, -21.047575 ],\r\n\t\t\t\t\t\t\t\t[ 55.482982, -21.044127 ],\r\n\t\t\t\t\t\t\t\t[ 55.481527, -21.040727 ],\r\n\t\t\t\t\t\t\t\t[ 55.47994, -21.037379 ],\r\n\t\t\t\t\t\t\t\t[ 55.478224, -21.034087 ],\r\n\t\t\t\t\t\t\t\t[ 55.476381, -21.030857 ],\r\n\t\t\t\t\t\t\t\t[ 55.474414, -21.027692 ],\r\n\t\t\t\t\t\t\t\t[ 55.472326, -21.024596 ],\r\n\t\t\t\t\t\t\t\t[ 55.470118, -21.021574 ],\r\n\t\t\t\t\t\t\t\t[ 55.467795, -21.018629 ],\r\n\t\t\t\t\t\t\t\t[ 55.465359, -21.015766 ],\r\n\t\t\t\t\t\t\t\t[ 55.462813, -21.012989 ],\r\n\t\t\t\t\t\t\t\t[ 55.460161, -21.0103 ],\r\n\t\t\t\t\t\t\t\t[ 55.457406, -21.007704 ],\r\n\t\t\t\t\t\t\t\t[ 55.454552, -21.005205 ],\r\n\t\t\t\t\t\t\t\t[ 55.451603, -21.002804 ],\r\n\t\t\t\t\t\t\t\t[ 55.448563, -21.000507 ],\r\n\t\t\t\t\t\t\t\t[ 55.445436, -20.998315 ],\r\n\t\t\t\t\t\t\t\t[ 55.442225, -20.996232 ],\r\n\t\t\t\t\t\t\t\t[ 55.438936, -20.99426 ],\r\n\t\t\t\t\t\t\t\t[ 55.435572, -20.992402 ],\r\n\t\t\t\t\t\t\t\t[ 55.432139, -20.99066 ],\r\n\t\t\t\t\t\t\t\t[ 55.42864, -20.989038 ],\r\n\t\t\t\t\t\t\t\t[ 55.425081, -20.987536 ],\r\n\t\t\t\t\t\t\t\t[ 55.421465, -20.986157 ],\r\n\t\t\t\t\t\t\t\t[ 55.417799, -20.984903 ],\r\n\t\t\t\t\t\t\t\t[ 55.414086, -20.983776 ],\r\n\t\t\t\t\t\t\t\t[ 55.410332, -20.982777 ],\r\n\t\t\t\t\t\t\t\t[ 55.406542, -20.981906 ],\r\n\t\t\t\t\t\t\t\t[ 55.40272, -20.981167 ],\r\n\t\t\t\t\t\t\t\t[ 55.398872, -20.980559 ],\r\n\t\t\t\t\t\t\t\t[ 55.395003, -20.980082 ],\r\n\t\t\t\t\t\t\t\t[ 55.391119, -20.979739 ],\r\n\t\t\t\t\t\t\t\t[ 55.387223, -20.97953 ],\r\n\t\t\t\t\t\t\t\t[ 55.383322, -20.979453 ],\r\n\t\t\t\t\t\t\t\t[ 55.38305, -20.979453 ]\r\n\t\t\t\t\t\t\t]\r\n\t\t\t\t\t\t]\r\n\t\t\t\t\t}\r\n\t\t\t\t}\r\n\t\t\t]\r\n\t\t},\r\n\t\t{\r\n\t\t\t\"identifier\" : \"2\",\r\n\t\t\t\"country\" : \"REU\",\r\n\t\t\t\"name\" : \"[FM][D 2] La grande montée/Plaine des cafres\",\r\n\t\t\t\"type\" : \"COMMON\",\r\n\t\t\t\"restriction\" : \"PROHIBITED\",\r\n\t\t\t\"restrictionConditions\" : \"\",\r\n\t\t\t\"region\" : 931,\r\n\t\t\t\"reason\" : [ \"OTHER\" ],\r\n\t\t\t\"otherReasonInfo\" : \"Zone dangereuse\",\r\n\t\t\t\"regulationExemption\" : \"\",\r\n\t\t\t\"uSpaceClass\" : \"\",\r\n\t\t\t\"message\" : \"Vols interdits sauf lorsque la publication d'information aéronautique l'autorise explicitement ou avec l'accord du gestionnaire de la zone lorsqu'il est désigné par l'information aéronautique\",\r\n\t\t\t\"applicability\" : [],\r\n\t\t\t\"zoneAuthority\" : [\r\n\t\t\t\t{\r\n\t\t\t\t\t\"name\" : \"Autorité mentionnée en ENR 5.1 de l’AIP\",\r\n\t\t\t\t\t\"service\" : \"\",\r\n\t\t\t\t\t\"email\" : \"\",\r\n\t\t\t\t\t\"contactName\" : \"\",\r\n\t\t\t\t\t\"siteURL\" : \"\",\r\n\t\t\t\t\t\"phone\" : \"\",\r\n\t\t\t\t\t\"purpose\" : \"\",\r\n\t\t\t\t\t\"intervalBefore\" : \"\"\r\n\t\t\t\t}\r\n\t\t\t],\r\n\t\t\t\"geometry\" : [\r\n\t\t\t\t{\r\n\t\t\t\t\t\"uomDimensions\" : \"M\",\r\n\t\t\t\t\t\"lowerLimit\" : 0,\r\n\t\t\t\t\t\"lowerVerticalReference\" : \"AGL\",\r\n\t\t\t\t\t\"upperLimit\" : 213.36,\r\n\t\t\t\t\t\"upperVerticalReference\" : \"AGL\",\r\n\t\t\t\t\t\"horizontalProjection\" : {\r\n\t\t\t\t\t\t\"type\" : \"Polygon\",\r\n\t\t\t\t\t\t\"coordinates\" : [\r\n\t\t\t\t\t\t\t[\r\n\t\t\t\t\t\t\t\t[ 55.591667, -21.161667 ],\r\n\t\t\t\t\t\t\t\t[ 55.590278, -21.184167 ],\r\n\t\t\t\t\t\t\t\t[ 55.635278, -21.187222 ],\r\n\t\t\t\t\t\t\t\t[ 55.634444, -21.164722 ],\r\n\t\t\t\t\t\t\t\t[ 55.591667, -21.161667 ]\r\n\t\t\t\t\t\t\t]\r\n\t\t\t\t\t\t]\r\n\t\t\t\t\t}\r\n\t\t\t\t},\r\n\t\t\t\t{\r\n\t\t\t\t\t\"uomDimensions\" : \"M\",\r\n\t\t\t\t\t\"lowerLimit\" : 213.36,\r\n\t\t\t\t\t\"lowerVerticalReference\" : \"AGL\",\r\n\t\t\t\t\t\"upperLimit\" : 2987.08,\r\n\t\t\t\t\t\"upperVerticalReference\" : \"AGL\",\r\n\t\t\t\t\t\"horizontalProjection\" : {\r\n\t\t\t\t\t\t\"type\" : \"Polygon\",\r\n\t\t\t\t\t\t\"coordinates\" : [\r\n\t\t\t\t\t\t\t[\r\n\t\t\t\t\t\t\t\t[ 55.591667, -21.161667 ],\r\n\t\t\t\t\t\t\t\t[ 55.590278, -21.184167 ],\r\n\t\t\t\t\t\t\t\t[ 55.635278, -21.187222 ],\r\n\t\t\t\t\t\t\t\t[ 55.634444, -21.164722 ],\r\n\t\t\t\t\t\t\t\t[ 55.591667, -21.161667 ]\r\n\t\t\t\t\t\t\t]\r\n\t\t\t\t\t\t]\r\n\t\t\t\t\t}\r\n\t\t\t\t}\r\n\t\t\t]\r\n\t\t},\r\n\t\t{\r\n\t\t\t\"identifier\" : \"3242\",\r\n\t\t\t\"country\" : \"FXX\",\r\n\t\t\t\"name\" : \"Hélistation VALENCE CENTRE HOSPITALIER\",\r\n\t\t\t\"type\" : \"COMMON\",\r\n\t\t\t\"restriction\" : \"REQ_AUTHORISATION\",\r\n\t\t\t\"restrictionConditions\" : \"\",\r\n\t\t\t\"region\" : 799,\r\n\t\t\t\"reason\" : [ \"AIR_TRAFFIC\", \"OTHER\" ],\r\n\t\t\t\"otherReasonInfo\" : \"Proximité aéroport\",\r\n\t\t\t\"regulationExemption\" : \"\",\r\n\t\t\t\"uSpaceClass\" : \"\",\r\n\t\t\t\"message\" : \"Les aéronefs sans équipage à bord ne pénètrent pas sauf accord du service de la circulation aérienne ou de l'exploitant de l'infrastructure destinée à l'atterrissage ou au décollage\",\r\n\t\t\t\"applicability\" : [\r\n\t\t\t\t{\r\n\t\t\t\t\t\"permanent\" : \"YES\"\r\n\t\t\t\t}\r\n\t\t\t],\r\n\t\t\t\"zoneAuthority\" : [\r\n\t\t\t\t{\r\n\t\t\t\t\t\"name\" : \"Gestionnaire d’hélistation\",\r\n\t\t\t\t\t\"service\" : \"\",\r\n\t\t\t\t\t\"email\" : \"\",\r\n\t\t\t\t\t\"contactName\" : \"\",\r\n\t\t\t\t\t\"siteURL\" : \"\",\r\n\t\t\t\t\t\"phone\" : \"\",\r\n\t\t\t\t\t\"purpose\" : \"\",\r\n\t\t\t\t\t\"intervalBefore\" : \"\"\r\n\t\t\t\t}\r\n\t\t\t],\r\n\t\t\t\"geometry\" : [\r\n\t\t\t\t{\r\n\t\t\t\t\t\"uomDimensions\" : \"M\",\r\n\t\t\t\t\t\"lowerLimit\" : 0,\r\n\t\t\t\t\t\"lowerVerticalReference\" : \"AGL\",\r\n\t\t\t\t\t\"upperLimit\" : 120,\r\n\t\t\t\t\t\"upperVerticalReference\" : \"AGL\",\r\n\t\t\t\t\t\"horizontalProjection\" : {\r\n\t\t\t\t\t\t\"type\" : \"Circle\",\r\n\t\t\t\t\t\t\"center\" : [ 4.9042, 44.914472 ],\r\n\t\t\t\t\t\t\"radius\" : 1000\r\n\t\t\t\t\t}\r\n\t\t\t\t},\r\n\t\t\t\t{\r\n\t\t\t\t\t\"uomDimensions\" : \"M\",\r\n\t\t\t\t\t\"lowerLimit\" : 50,\r\n\t\t\t\t\t\"lowerVerticalReference\" : \"AGL\",\r\n\t\t\t\t\t\"upperLimit\" : 120,\r\n\t\t\t\t\t\"upperVerticalReference\" : \"AGL\",\r\n\t\t\t\t\t\"horizontalProjection\" : {\r\n\t\t\t\t\t\t\"type\" : \"Circle\",\r\n\t\t\t\t\t\t\"center\" : [ 4.9042, 44.914472 ],\r\n\t\t\t\t\t\t\"radius\" : 2500\r\n\t\t\t\t\t}\r\n\t\t\t\t},\r\n\t\t\t\t{\r\n\t\t\t\t\t\"uomDimensions\" : \"M\",\r\n\t\t\t\t\t\"lowerLimit\" : 100,\r\n\t\t\t\t\t\"lowerVerticalReference\" : \"AGL\",\r\n\t\t\t\t\t\"upperLimit\" : 120,\r\n\t\t\t\t\t\"upperVerticalReference\" : \"AGL\",\r\n\t\t\t\t\t\"horizontalProjection\" : {\r\n\t\t\t\t\t\t\"type\" : \"Circle\",\r\n\t\t\t\t\t\t\"center\" : [ 4.9042, 44.914472 ],\r\n\t\t\t\t\t\t\"radius\" : 3500\r\n\t\t\t\t\t}\r\n\t\t\t\t}\r\n\t\t\t]\r\n\t\t}\r\n\t]\r\n}\r\n",
							"options": {
								"raw": {
									"language": "json"
								}
							}
						},
						"url": {
							"raw": "http://local.test:8000/geo_fence_ops/set_geozone",
							"protocol": "http",
							"host": [
								"local",
								"test"
							],
							"port": "8000",
							"path": [
								"geo_fence_ops",
								"set_geozone"
							],
							"query": [
								{
									"key": "",
									"value": "",
									"disabled": true
								}
							]
						},
						"description": "This request submits a Geofence to Flight Blender"
					},
					"response": []
				},
				{
					"name": "Get All Geofence",
					"protocolProfileBehavior": {
						"disabledSystemHeaders": {
							"content-type": true
						}
					},
					"request": {
						"auth": {
							"type": "oauth2",
							"oauth2": [
								{
									"key": "scope",
									"value": "{{flight_blender_scopes}}",
									"type": "string"
								},
								{
									"key": "audience",
									"value": {
										"56d75814-297b-4a52-b60d-94e1b4f0aee6": "{{flight_blender_audience}}"
									},
									"type": "any"
								},
								{
									"key": "clientSecret",
									"value": "{{client_secret}}",
									"type": "string"
								},
								{
									"key": "clientId",
									"value": "{{client_id}}",
									"type": "string"
								},
								{
									"key": "tokenType",
									"value": "",
									"type": "string"
								},
								{
									"key": "accessToken",
									"value": "\"eyJ0eXAiOiJKV1QiLCJhbGciOiJSUzI1NiIsImtpZCI6IjkzNDMyNTZiLTVlYTUtNGY0OC04NzJlLTE0YTI5N2NmZTkzYyJ9.eyJpc3MiOiJodHRwczovL2lkLm9wZW5za2llcy5zaC8iLCJleHAiOjE2MjQyNjcwMjAsImlhdCI6MTYyNDI2MzQyMCwic3ViIjoiRjB2a1ZnWkJDTWZCem1yQTZNUjRJSW5MU0trRGdYamNRb2pXTFZrU0BjbGllbnRzIiwic2NvcGUiOiJibGVuZGVyLnJlYWQgYmxlbmRlci53cml0ZSBkc3MucmVhZC5pZGVudGlmaWNhdGlvbl9zZXJ2aWNlX2FyZWFzIiwidHlwIjoiQmVhcmVyIiwiYXVkIjoidGVzdGZsaWdodC5mbGlnaHRibGVuZGVyLmNvbSJ9.RletK2EmPyJGbHLJzJbqUuaYUzO0RhzFUPOM7hDIykHDmrP8EbcXK3DXtmuirCuvPSHr6XvtXNMGWWySgvYzUucitNPhP0KXV96Ci6s7MIBBmARPS7wuSTSIZJYL7A6xW_BZp2IDV2A_tCM7BFpq8rIIBO1v_KbGm-C6lrSjjUp8JlpxkdCBmmkyEqNeppyw7kxIxBJFNnHGAE0WIQ1mANXNLIADn8v3vPh6AWNs8Pzjeh-sLkAjkg5IejMxCJCpZUbqBtDUzGbycy3a-yHK10efu1gOR5enez4ExY0jd5ZSklbO4mWlJ3Qba1WNEoqThHHzH64rPIvt89Q68RHH9umhl2_nPFPHznq4xQXBfWGHyKv_0hglFOGCxRfQB3RKkzZpvHy9BHZjnjfPx5IKjg4qVug6_yCFNTuRJlHNA_ymcpcEGHgQqm2gxRRv2JU3dCSTL4i6pse9xcMZIsJxupp-eLe8qe_PVAh0uL_F_ogBuTVYTIBXDE-MTGVkrbd-DJJ_kZI2-qKGH6PR8VsZjBp26SG88IWhF-AICnw4bVcsC3BiDf_dsUf5_EUbXI0A3XmmDJzU6G42-VaWoFF26EOYsT7g_Y3g3m9Q7dpa3GdzcAIdFU6o7hXPPIakHQwifUP8UqXpqEA5UYu_DluWhNg1cQcPG3gayzUob0tBO8U",
									"type": "string"
								},
								{
									"key": "redirect_uri",
									"value": "http://local.test:8000/",
									"type": "string"
								},
								{
									"key": "grant_type",
									"value": "client_credentials",
									"type": "string"
								},
								{
									"key": "authUrl",
									"value": "http://local.test:8000/oauth/authorize/",
									"type": "string"
								},
								{
									"key": "client_authentication",
									"value": "body",
									"type": "string"
								},
								{
									"key": "accessTokenUrl",
									"value": "https://id.openskies.sh/oauth/token/",
									"type": "string"
								},
								{
									"key": "addTokenTo",
									"value": "header",
									"type": "string"
								}
							]
						},
						"method": "GET",
						"header": [
							{
								"key": "Content-Type",
								"type": "text",
								"value": "application/json"
							}
						],
						"url": {
							"raw": "http://local.test:8000/geo_fence_ops/geo_fence",
							"protocol": "http",
							"host": [
								"local",
								"test"
							],
							"port": "8000",
							"path": [
								"geo_fence_ops",
								"geo_fence"
							],
							"query": [
								{
									"key": "start_date",
									"value": "2021-01-21",
									"disabled": true
								},
								{
									"key": "end_date",
									"value": "2021-01-31",
									"disabled": true
								}
							]
						},
						"description": "This request submits a Geofence to Flight Blender"
					},
					"response": []
				},
				{
					"name": "Get All Geofences within a view",
					"protocolProfileBehavior": {
						"disabledSystemHeaders": {
							"content-type": true
						}
					},
					"request": {
						"auth": {
							"type": "oauth2",
							"oauth2": [
								{
									"key": "accessTokenUrl",
									"value": "http://local.test:9000/oauth/token/",
									"type": "string"
								},
								{
									"key": "tokenName",
									"value": "Blender RW Token",
									"type": "string"
								},
								{
									"key": "scope",
									"value": "{{flight_blender_scopes}}",
									"type": "string"
								},
								{
									"key": "audience",
									"value": {
										"56d75814-297b-4a52-b60d-94e1b4f0aee6": "{{flight_blender_audience}}"
									},
									"type": "any"
								},
								{
									"key": "clientSecret",
									"value": "{{client_secret}}",
									"type": "string"
								},
								{
									"key": "clientId",
									"value": "{{client_id}}",
									"type": "string"
								},
								{
									"key": "tokenType",
									"value": "",
									"type": "string"
								},
								{
									"key": "accessToken",
									"value": "\"eyJ0eXAiOiJKV1QiLCJhbGciOiJSUzI1NiIsImtpZCI6IjkzNDMyNTZiLTVlYTUtNGY0OC04NzJlLTE0YTI5N2NmZTkzYyJ9.eyJpc3MiOiJodHRwczovL2lkLm9wZW5za2llcy5zaC8iLCJleHAiOjE2MjQyNjcwMjAsImlhdCI6MTYyNDI2MzQyMCwic3ViIjoiRjB2a1ZnWkJDTWZCem1yQTZNUjRJSW5MU0trRGdYamNRb2pXTFZrU0BjbGllbnRzIiwic2NvcGUiOiJibGVuZGVyLnJlYWQgYmxlbmRlci53cml0ZSBkc3MucmVhZC5pZGVudGlmaWNhdGlvbl9zZXJ2aWNlX2FyZWFzIiwidHlwIjoiQmVhcmVyIiwiYXVkIjoidGVzdGZsaWdodC5mbGlnaHRibGVuZGVyLmNvbSJ9.RletK2EmPyJGbHLJzJbqUuaYUzO0RhzFUPOM7hDIykHDmrP8EbcXK3DXtmuirCuvPSHr6XvtXNMGWWySgvYzUucitNPhP0KXV96Ci6s7MIBBmARPS7wuSTSIZJYL7A6xW_BZp2IDV2A_tCM7BFpq8rIIBO1v_KbGm-C6lrSjjUp8JlpxkdCBmmkyEqNeppyw7kxIxBJFNnHGAE0WIQ1mANXNLIADn8v3vPh6AWNs8Pzjeh-sLkAjkg5IejMxCJCpZUbqBtDUzGbycy3a-yHK10efu1gOR5enez4ExY0jd5ZSklbO4mWlJ3Qba1WNEoqThHHzH64rPIvt89Q68RHH9umhl2_nPFPHznq4xQXBfWGHyKv_0hglFOGCxRfQB3RKkzZpvHy9BHZjnjfPx5IKjg4qVug6_yCFNTuRJlHNA_ymcpcEGHgQqm2gxRRv2JU3dCSTL4i6pse9xcMZIsJxupp-eLe8qe_PVAh0uL_F_ogBuTVYTIBXDE-MTGVkrbd-DJJ_kZI2-qKGH6PR8VsZjBp26SG88IWhF-AICnw4bVcsC3BiDf_dsUf5_EUbXI0A3XmmDJzU6G42-VaWoFF26EOYsT7g_Y3g3m9Q7dpa3GdzcAIdFU6o7hXPPIakHQwifUP8UqXpqEA5UYu_DluWhNg1cQcPG3gayzUob0tBO8U",
									"type": "string"
								},
								{
									"key": "redirect_uri",
									"value": "http://local.test:8000/",
									"type": "string"
								},
								{
									"key": "grant_type",
									"value": "client_credentials",
									"type": "string"
								},
								{
									"key": "authUrl",
									"value": "http://local.test:8000/oauth/authorize/",
									"type": "string"
								},
								{
									"key": "client_authentication",
									"value": "body",
									"type": "string"
								},
								{
									"key": "addTokenTo",
									"value": "header",
									"type": "string"
								}
							]
						},
						"method": "GET",
						"header": [
							{
								"key": "Content-Type",
								"type": "text",
								"value": "application/json"
							}
						],
						"url": {
							"raw": "http://local.test:8000/geo_fence_ops/geo_fence?view=30.1391887664794922,-1.9744016045411854, 30.1593589782714844,-1.9683112323881620",
							"protocol": "http",
							"host": [
								"local",
								"test"
							],
							"port": "8000",
							"path": [
								"geo_fence_ops",
								"geo_fence"
							],
							"query": [
								{
									"key": "start_date",
									"value": "2021-01-21",
									"disabled": true
								},
								{
									"key": "end_date",
									"value": "2021-01-31",
									"disabled": true
								},
								{
									"key": "view",
									"value": "30.1391887664794922,-1.9744016045411854, 30.1593589782714844,-1.9683112323881620"
								}
							]
						},
						"description": "This request submits a Geofence to Flight Blender"
					},
					"response": []
				}
			]
		},
		{
			"name": "Flight Feed operations",
			"item": [
				{
					"name": "Submit Flight Data",
					"protocolProfileBehavior": {
						"disabledSystemHeaders": {
							"content-type": true
						}
					},
					"request": {
						"auth": {
							"type": "oauth2",
							"oauth2": [
								{
									"key": "audience",
									"value": {
										"7257e291-3f7c-443d-b6db-84ec80fc5703": "{{flight_blender_scopes}}",
										"7068906a-ad47-470f-95e4-631dc62458c9": "{{flight_blender_audience}}"
									},
									"type": "any"
								},
								{
									"key": "challengeAlgorithm",
									"value": "S256",
									"type": "string"
								},
								{
									"key": "scope",
									"value": "{{flight_blender_scopes}}",
									"type": "string"
								},
								{
									"key": "redirect_uri",
									"value": "http://local.test:8000/",
									"type": "string"
								},
								{
									"key": "grant_type",
									"value": "client_credentials",
									"type": "string"
								},
								{
									"key": "clientSecret",
									"value": "{{client_secret}}",
									"type": "string"
								},
								{
									"key": "clientId",
									"value": "{{client_id}}",
									"type": "string"
								},
								{
									"key": "authUrl",
									"value": "http://local.test:8000/oauth/authorize/",
									"type": "string"
								},
								{
									"key": "addTokenTo",
									"value": "header",
									"type": "string"
								},
								{
									"key": "client_authentication",
									"value": "body",
									"type": "string"
								},
								{
									"key": "accessTokenUrl",
									"value": "https://id.openskies.sh/oauth/token/",
									"type": "string"
								},
								{
									"key": "accessToken",
									"value": "eyJ0eXAiOiJKV1QiLCJhbGciOiJSUzI1NiIsImtpZCI6IjkzNDMyNTZiLTVlYTUtNGY0OC04NzJlLTE0YTI5N2NmZTkzYyJ9.eyJpc3MiOiJodHRwczovL2lkLm9wZW5za2llcy5zaC8iLCJleHAiOjE2MDU1MjQxNDcsImlhdCI6MTYwNTUyMDU0Nywic3ViIjoiRjB2a1ZnWkJDTWZCem1yQTZNUjRJSW5MU0trRGdYamNRb2pXTFZrU0BjbGllbnRzIiwic2NvcGUiOiJibGVuZGVyLnJlYWQgYmxlbmRlci53cml0ZSIsInR5cCI6IkJlYXJlciJ9.QFhKD6nmSByaRbCA8pCNElwSAvdpyJav4lNF6PKW3nsISsR1i560T9fX8wmJ6WBZ6mL-bIIYbv88So2reg3vGDZKl1PZCCxjq4-FpmJqITWdCxGrNoY7crpmFa9u6sIw4qzeL4PMOyAC2qCk43CJD7ohk5pHq2OyqclB0x4KtdeRVzUPNekIK5nPnLXiXrbWc2Y3p-VPOva3sOFfU8jvVO2JvHxpUGbQkqog01QPSkQZ0_tEg_n3YD_TnD1Su9EXNCP9ROfLVyzZQIYtCPfL5euQh5-llWK1uakjx0yC4sZIuTmKOME4WErUdUN0iH9nZdIrLMHqGTpWNFWKWb7ZaLEQ9PSuYEHXTJ0oMbk5OakwEbr3mFtQfjd8xFlcDaVjESL3U9cb6LVZfBumJrwtqg0h39oYNoTIWp7VPwZR1kRg43GkMa3Y6eLMTU4ul2OQf1QjQOq6WyNVYOUZArzpSv9ORw_R7WMSpqtTXUiMgW3dWytzOYH77SkASIzNVQyPqw37zek8fO7ET8NlKIT8GiL0dWcgbWtCVaAqpWnIfMqBg85XlhhtFGBntP8uRM_7h6k7jAFRNnYRe5RPrx5Nzq8goly_8TP2jCQuiQ20kqXMJGWQWo8H0X3HP3cgnyBUdh8Midakhg1cnqAqXIiAx0dcEKPoyJ5ky250brLwRTk",
									"type": "string"
								},
								{
									"key": "tokenType",
									"value": "Bearer",
									"type": "string"
								}
							]
						},
						"method": "POST",
						"header": [
							{
								"key": "Content-Type",
								"type": "text",
								"value": "application/json"
							}
						],
						"body": {
							"mode": "raw",
							"raw": "{\"observations\":[{\"lon_dd\":30.13987541,\"lat_dd\":-1.968182562,\"timestamp\":1590000020000,\"altitude_mm\":230.93,\"traffic_source\":3,\"source_type\":0,\"icao_address\":\"drone-a\",\"metadata\":{\"aircraft_type\":\"Helicopter\"}}]}",
							"options": {
								"raw": {
									"language": "json"
								}
							}
						},
						"url": {
							"raw": "http://local.test:8000/set_air_traffic",
							"protocol": "http",
							"host": [
								"local",
								"test"
							],
							"port": "8000",
							"path": [
								"set_air_traffic"
							],
							"query": [
								{
									"key": "",
									"value": "",
									"disabled": true
								}
							]
						},
						"description": "This request submits a Geofence to Flight Blender"
					},
					"response": []
				},
				{
					"name": "Get airtraffic observations",
					"protocolProfileBehavior": {
						"disabledSystemHeaders": {
							"content-type": true
						}
					},
					"request": {
						"auth": {
							"type": "oauth2",
							"oauth2": [
								{
<<<<<<< HEAD
									"key": "accessTokenUrl",
									"value": "http://local.test:9000/oauth/token/",
									"type": "string"
								},
								{
=======
>>>>>>> d9fee49f
									"key": "audience",
									"value": {
										"7257e291-3f7c-443d-b6db-84ec80fc5703": "{{flight_blender_scopes}}",
										"7068906a-ad47-470f-95e4-631dc62458c9": "{{flight_blender_audience}}"
									},
									"type": "any"
								},
								{
									"key": "challengeAlgorithm",
									"value": "S256",
									"type": "string"
								},
								{
									"key": "scope",
									"value": "{{flight_blender_scopes}}",
									"type": "string"
								},
								{
									"key": "redirect_uri",
									"value": "http://local.test:8000/",
									"type": "string"
								},
								{
									"key": "grant_type",
									"value": "client_credentials",
									"type": "string"
								},
								{
									"key": "clientSecret",
									"value": "{{client_secret}}",
									"type": "string"
								},
								{
									"key": "clientId",
									"value": "{{client_id}}",
									"type": "string"
								},
								{
									"key": "authUrl",
									"value": "http://local.test:8000/oauth/authorize/",
									"type": "string"
								},
								{
									"key": "addTokenTo",
									"value": "header",
									"type": "string"
								},
								{
									"key": "client_authentication",
									"value": "body",
									"type": "string"
								},
								{
<<<<<<< HEAD
=======
									"key": "accessTokenUrl",
									"value": "https://id.openskies.sh/oauth/token/",
									"type": "string"
								},
								{
>>>>>>> d9fee49f
									"key": "accessToken",
									"value": "eyJ0eXAiOiJKV1QiLCJhbGciOiJSUzI1NiIsImtpZCI6IjkzNDMyNTZiLTVlYTUtNGY0OC04NzJlLTE0YTI5N2NmZTkzYyJ9.eyJpc3MiOiJodHRwczovL2lkLm9wZW5za2llcy5zaC8iLCJleHAiOjE2MDU1MjQxNDcsImlhdCI6MTYwNTUyMDU0Nywic3ViIjoiRjB2a1ZnWkJDTWZCem1yQTZNUjRJSW5MU0trRGdYamNRb2pXTFZrU0BjbGllbnRzIiwic2NvcGUiOiJibGVuZGVyLnJlYWQgYmxlbmRlci53cml0ZSIsInR5cCI6IkJlYXJlciJ9.QFhKD6nmSByaRbCA8pCNElwSAvdpyJav4lNF6PKW3nsISsR1i560T9fX8wmJ6WBZ6mL-bIIYbv88So2reg3vGDZKl1PZCCxjq4-FpmJqITWdCxGrNoY7crpmFa9u6sIw4qzeL4PMOyAC2qCk43CJD7ohk5pHq2OyqclB0x4KtdeRVzUPNekIK5nPnLXiXrbWc2Y3p-VPOva3sOFfU8jvVO2JvHxpUGbQkqog01QPSkQZ0_tEg_n3YD_TnD1Su9EXNCP9ROfLVyzZQIYtCPfL5euQh5-llWK1uakjx0yC4sZIuTmKOME4WErUdUN0iH9nZdIrLMHqGTpWNFWKWb7ZaLEQ9PSuYEHXTJ0oMbk5OakwEbr3mFtQfjd8xFlcDaVjESL3U9cb6LVZfBumJrwtqg0h39oYNoTIWp7VPwZR1kRg43GkMa3Y6eLMTU4ul2OQf1QjQOq6WyNVYOUZArzpSv9ORw_R7WMSpqtTXUiMgW3dWytzOYH77SkASIzNVQyPqw37zek8fO7ET8NlKIT8GiL0dWcgbWtCVaAqpWnIfMqBg85XlhhtFGBntP8uRM_7h6k7jAFRNnYRe5RPrx5Nzq8goly_8TP2jCQuiQ20kqXMJGWQWo8H0X3HP3cgnyBUdh8Midakhg1cnqAqXIiAx0dcEKPoyJ5ky250brLwRTk",
									"type": "string"
								},
								{
									"key": "tokenType",
									"value": "Bearer",
									"type": "string"
								}
							]
						},
						"method": "GET",
						"header": [
							{
								"key": "Content-Type",
								"type": "text",
								"value": "application/json"
							}
						],
						"url": {
<<<<<<< HEAD
							"raw": "http://local.test:8000/flight_stream/get_air_traffic?view=46.9703258494148272,7.4714326858520517,46.9784663057598166,7.4883842468261719",
=======
							"raw": "http://local.test:8000/flight_stream/get_air_traffic?view=34.0986568654943909,-118.4733867645263530,34.1304210314761178,-118.4358787536620952",
>>>>>>> d9fee49f
							"protocol": "http",
							"host": [
								"local",
								"test"
							],
							"port": "8000",
							"path": [
								"flight_stream",
								"get_air_traffic"
							],
							"query": [
								{
									"key": "view",
<<<<<<< HEAD
									"value": "46.9703258494148272,7.4714326858520517,46.9784663057598166,7.4883842468261719"
=======
									"value": "34.0986568654943909,-118.4733867645263530,34.1304210314761178,-118.4358787536620952"
>>>>>>> d9fee49f
								}
							]
						},
						"description": "This request submits a Geofence to Flight Blender"
					},
					"response": []
				},
				{
					"name": "Start Openskies Stream",
					"request": {
						"auth": {
							"type": "bearer",
							"bearer": [
								{
									"key": "token",
									"value": "eyJhbGciOiJSUzI1NiIsInR5cCI6IkpXVCJ9.eyJhdWQiOiJsb2NhbC50ZXN0IiwiZXhwIjoxNjQ2MjI1MDA2LCJpc3MiOiJkdW1teSIsInNjb3BlIjoidXRtLmluamVjdF90ZXN0X2RhdGEiLCJzdWIiOiJ1c3MxIn0.QBdU8W-9f0Jl5_OMZW2TIjRu_DuByP5iQX68NRVqdsDZIPazBY43ppELgybtRUoz_E8ML3c7TRkPRTc6rCNbYaZ31gxFbodIG0DNlJ8z2wZtOSGvh319s8oYlhexE5ofZjRDxT_B0yjD5gL8n0ASpVsbdk_Q4V3ClF7VU7tYGzQ",
									"type": "string"
								}
							]
						},
						"method": "GET",
						"header": [],
						"url": {
							"raw": "http://local.test:8000/flight_stream/start_opensky_feed?view=-0.11877451706071201,51.46228293261794,-0.0834551637606495,51.48674752688704",
							"protocol": "http",
							"host": [
								"local",
								"test"
							],
							"port": "8000",
							"path": [
								"flight_stream",
								"start_opensky_feed"
							],
							"query": [
								{
									"key": "view",
									"value": "-0.11877451706071201,51.46228293261794,-0.0834551637606495,51.48674752688704"
								}
							]
						}
					},
					"response": []
				},
				{
					"name": "Check Opensky Stream",
					"request": {
						"auth": {
							"type": "bearer",
							"bearer": [
								{
									"key": "token",
									"value": "eyJhbGciOiJSUzI1NiIsInR5cCI6IkpXVCJ9.eyJhdWQiOiJsb2NhbC50ZXN0IiwiZXhwIjoxNjQ2MjI1MDA2LCJpc3MiOiJkdW1teSIsInNjb3BlIjoidXRtLmluamVjdF90ZXN0X2RhdGEiLCJzdWIiOiJ1c3MxIn0.QBdU8W-9f0Jl5_OMZW2TIjRu_DuByP5iQX68NRVqdsDZIPazBY43ppELgybtRUoz_E8ML3c7TRkPRTc6rCNbYaZ31gxFbodIG0DNlJ8z2wZtOSGvh319s8oYlhexE5ofZjRDxT_B0yjD5gL8n0ASpVsbdk_Q4V3ClF7VU7tYGzQ",
									"type": "string"
								}
							]
						},
						"method": "GET",
						"header": [],
						"url": {
							"raw": "https://opensky-network.org/api/states/all?lamin=51.45721588307605&lomin=-0.48099517822265625&lamax=51.48266574245327&lomax=0.44013977050781244",
							"protocol": "https",
							"host": [
								"opensky-network",
								"org"
							],
							"path": [
								"api",
								"states",
								"all"
							],
							"query": [
								{
									"key": "lamin",
									"value": "51.45721588307605"
								},
								{
									"key": "lomin",
									"value": "-0.48099517822265625"
								},
								{
									"key": "lamax",
									"value": "51.48266574245327"
								},
								{
									"key": "lomax",
									"value": "0.44013977050781244"
								}
							]
						}
					},
					"response": []
				}
			]
		},
		{
			"name": "RID",
			"item": [
				{
					"name": "RID Sample data",
					"protocolProfileBehavior": {
						"disabledSystemHeaders": {
							"content-type": true
						}
					},
					"request": {
						"auth": {
							"type": "oauth2",
							"oauth2": [
								{
									"key": "accessTokenUrl",
									"value": "http://local.test:9000/oauth/token/",
									"type": "string"
								},
								{
									"key": "scope",
									"value": "{{flight_blender_scopes}}",
									"type": "string"
								},
								{
									"key": "tokenName",
									"value": "Flight Blender Token",
									"type": "string"
								},
								{
									"key": "audience",
									"value": {
										"acc399b7-7b6b-4393-af9f-8098d637a9e2": "{{flight_blender_audience}}"
									},
									"type": "any"
								},
								{
									"key": "clientSecret",
									"value": "{{client_secret}}",
									"type": "string"
								},
								{
									"key": "clientId",
									"value": "{{client_id}}",
									"type": "string"
								},
								{
									"key": "challengeAlgorithm",
									"value": "S256",
									"type": "string"
								},
								{
									"key": "redirect_uri",
									"value": "http://local.test:3000/callback",
									"type": "string"
								},
								{
									"key": "grant_type",
									"value": "client_credentials",
									"type": "string"
								},
								{
									"key": "authUrl",
									"value": "http://local.test:8000/o/authorize",
									"type": "string"
								},
								{
									"key": "addTokenTo",
									"value": "header",
									"type": "string"
								},
								{
									"key": "client_authentication",
									"value": "header",
									"type": "string"
								},
								{
									"key": "accessToken",
									"value": "eyJ0eXAiOiJKV1QiLCJhbGciOiJSUzI1NiIsImtpZCI6IjkzNDMyNTZiLTVlYTUtNGY0OC04NzJlLTE0YTI5N2NmZTkzYyJ9.eyJpc3MiOiJodHRwczovL2lkLm9wZW5za2llcy5zaC8iLCJleHAiOjE2MDU1MjQxNDcsImlhdCI6MTYwNTUyMDU0Nywic3ViIjoiRjB2a1ZnWkJDTWZCem1yQTZNUjRJSW5MU0trRGdYamNRb2pXTFZrU0BjbGllbnRzIiwic2NvcGUiOiJibGVuZGVyLnJlYWQgYmxlbmRlci53cml0ZSIsInR5cCI6IkJlYXJlciJ9.QFhKD6nmSByaRbCA8pCNElwSAvdpyJav4lNF6PKW3nsISsR1i560T9fX8wmJ6WBZ6mL-bIIYbv88So2reg3vGDZKl1PZCCxjq4-FpmJqITWdCxGrNoY7crpmFa9u6sIw4qzeL4PMOyAC2qCk43CJD7ohk5pHq2OyqclB0x4KtdeRVzUPNekIK5nPnLXiXrbWc2Y3p-VPOva3sOFfU8jvVO2JvHxpUGbQkqog01QPSkQZ0_tEg_n3YD_TnD1Su9EXNCP9ROfLVyzZQIYtCPfL5euQh5-llWK1uakjx0yC4sZIuTmKOME4WErUdUN0iH9nZdIrLMHqGTpWNFWKWb7ZaLEQ9PSuYEHXTJ0oMbk5OakwEbr3mFtQfjd8xFlcDaVjESL3U9cb6LVZfBumJrwtqg0h39oYNoTIWp7VPwZR1kRg43GkMa3Y6eLMTU4ul2OQf1QjQOq6WyNVYOUZArzpSv9ORw_R7WMSpqtTXUiMgW3dWytzOYH77SkASIzNVQyPqw37zek8fO7ET8NlKIT8GiL0dWcgbWtCVaAqpWnIfMqBg85XlhhtFGBntP8uRM_7h6k7jAFRNnYRe5RPrx5Nzq8goly_8TP2jCQuiQ20kqXMJGWQWo8H0X3HP3cgnyBUdh8Midakhg1cnqAqXIiAx0dcEKPoyJ5ky250brLwRTk",
									"type": "string"
								},
								{
									"key": "tokenType",
									"value": "Bearer",
									"type": "string"
								}
							]
						},
						"method": "PUT",
						"header": [
							{
								"key": "Content-Type",
								"value": "application/json",
								"type": "text"
							}
						],
						"body": {
							"mode": "raw",
							"raw": "{\r\n    \"observations\": [\r\n        {\r\n            \"current_states\": [\r\n                {\r\n                    \"timestamp\": \"2022-07-18T14:22:52.541652+00:00\",\r\n                    \"operational_status\": \"Airborne\",\r\n                    \"position\": {\r\n                        \"lat\": 46.9754225199202,\r\n                        \"lng\": 7.475076017275803,\r\n                        \"alt\": 620,\r\n                        \"accuracy_h\": \"HAUnkown\",\r\n                        \"accuracy_v\": \"VAUnknown\",\r\n                        \"extrapolated\": false\r\n                    },\r\n                    \"height\": {\r\n                        \"distance\": 50,\r\n                        \"reference\": \"TakeoffLocation\"\r\n                    },\r\n                    \"track\": 181.6975641099569,\r\n                    \"speed\": 4.91,\r\n                    \"timestamp_accuracy\": 0,\r\n                    \"speed_accuracy\": \"SA3mps\",\r\n                    \"vertical_speed\": 0\r\n                }\r\n            ],\r\n            \"flight_details\": {\r\n                \"rid_details\": {\r\n                    \"id\": \"1\",\r\n                    \"serial_number\": \"f9edf164-1c8f-45d7-9854-bc0ffa33573d\",\r\n                    \"operation_description\": \"Delivery operation, see more details at https://deliveryops.com/operation\",\r\n                    \"operator_location\": {\r\n                        \"lat\": 46.97615311620088,\r\n                        \"lng\": 7.476099729537965\r\n                    },\r\n                    \"operator_id\": \"OP-0xn81lwa\",\r\n                    \"registration_number\": \"CHE9t1sq8bqa023t\"\r\n                },\r\n                \"aircraft_type\": \"Helicopter\",\r\n                \"operator_name\": \"Thomas-Roberts\"\r\n            }\r\n        }\r\n    ]\r\n}"
						},
						"url": {
							"raw": "http://local.test:8000/flight_stream/set_telemetry",
							"protocol": "http",
							"host": [
								"local",
								"test"
							],
							"port": "8000",
							"path": [
								"flight_stream",
								"set_telemetry"
							]
						},
						"description": "This request submits a Geofence to Flight Blender"
					},
					"response": []
				}
			]
		},
		{
			"name": "PING Blender",
			"protocolProfileBehavior": {
				"disabledSystemHeaders": {
					"content-type": true
				}
			},
			"request": {
				"auth": {
					"type": "oauth2",
					"oauth2": [
						{
							"key": "tokenName",
							"value": "Flight Blender RW",
							"type": "string"
						},
						{
							"key": "scope",
							"value": "{{flight_blender_scopes}}",
							"type": "string"
						},
						{
							"key": "audience",
							"value": {
								"29c3df1f-c177-4141-9918-542225ab0713": "{{flight_blender_audience}}"
							},
							"type": "any"
						},
						{
							"key": "clientSecret",
							"value": "{{client_secret}}",
							"type": "string"
						},
						{
							"key": "clientId",
							"value": "{{client_id}}",
							"type": "string"
						},
						{
							"key": "redirect_uri",
							"value": "http://local.test:8000/",
							"type": "string"
						},
						{
							"key": "grant_type",
							"value": "client_credentials",
							"type": "string"
						},
						{
							"key": "authUrl",
							"value": "http://local.test:8000/oauth/authorize/",
							"type": "string"
						},
						{
							"key": "client_authentication",
							"value": "body",
							"type": "string"
						},
						{
							"key": "accessTokenUrl",
							"value": "https://id.openskies.sh/oauth/token/",
							"type": "string"
						},
						{
							"key": "accessToken",
							"value": "eyJ0eXAiOiJKV1QiLCJhbGciOiJSUzI1NiIsImtpZCI6IjkzNDMyNTZiLTVlYTUtNGY0OC04NzJlLTE0YTI5N2NmZTkzYyJ9.eyJpc3MiOiJodHRwczovL2lkLm9wZW5za2llcy5zaC8iLCJleHAiOjE2MDU1MjQxNDcsImlhdCI6MTYwNTUyMDU0Nywic3ViIjoiRjB2a1ZnWkJDTWZCem1yQTZNUjRJSW5MU0trRGdYamNRb2pXTFZrU0BjbGllbnRzIiwic2NvcGUiOiJibGVuZGVyLnJlYWQgYmxlbmRlci53cml0ZSIsInR5cCI6IkJlYXJlciJ9.QFhKD6nmSByaRbCA8pCNElwSAvdpyJav4lNF6PKW3nsISsR1i560T9fX8wmJ6WBZ6mL-bIIYbv88So2reg3vGDZKl1PZCCxjq4-FpmJqITWdCxGrNoY7crpmFa9u6sIw4qzeL4PMOyAC2qCk43CJD7ohk5pHq2OyqclB0x4KtdeRVzUPNekIK5nPnLXiXrbWc2Y3p-VPOva3sOFfU8jvVO2JvHxpUGbQkqog01QPSkQZ0_tEg_n3YD_TnD1Su9EXNCP9ROfLVyzZQIYtCPfL5euQh5-llWK1uakjx0yC4sZIuTmKOME4WErUdUN0iH9nZdIrLMHqGTpWNFWKWb7ZaLEQ9PSuYEHXTJ0oMbk5OakwEbr3mFtQfjd8xFlcDaVjESL3U9cb6LVZfBumJrwtqg0h39oYNoTIWp7VPwZR1kRg43GkMa3Y6eLMTU4ul2OQf1QjQOq6WyNVYOUZArzpSv9ORw_R7WMSpqtTXUiMgW3dWytzOYH77SkASIzNVQyPqw37zek8fO7ET8NlKIT8GiL0dWcgbWtCVaAqpWnIfMqBg85XlhhtFGBntP8uRM_7h6k7jAFRNnYRe5RPrx5Nzq8goly_8TP2jCQuiQ20kqXMJGWQWo8H0X3HP3cgnyBUdh8Midakhg1cnqAqXIiAx0dcEKPoyJ5ky250brLwRTk",
							"type": "string"
						},
						{
							"key": "tokenType",
							"value": "Bearer",
							"type": "string"
						},
						{
							"key": "addTokenTo",
							"value": "header",
							"type": "string"
						}
					]
				},
				"method": "GET",
				"header": [
					{
						"key": "Content-Type",
						"type": "text",
						"value": "application/json"
					}
				],
				"url": {
					"raw": "http://local.test:8000/ping",
					"protocol": "http",
					"host": [
						"local",
						"test"
					],
					"port": "8000",
					"path": [
						"ping"
					],
					"query": [
						{
							"key": "",
							"value": "",
							"disabled": true
						}
					]
				},
				"description": "This request submits a Geofence to Flight Blender"
			},
			"response": []
		},
		{
			"name": "Flight Blender Openskies Token",
			"request": {
				"auth": {
					"type": "oauth2",
					"oauth2": [
						{
							"key": "audience",
							"value": {
								"7257e291-3f7c-443d-b6db-84ec80fc5703": "{{flight_blender_audience}}",
								"083fa528-4a5d-4608-94a5-e517f207b2a7": "{{flight_blender_audience}}"
							},
							"type": "any"
						},
						{
							"key": "challengeAlgorithm",
							"value": "S256",
							"type": "string"
						},
						{
							"key": "scope",
							"value": "{{flight_blender_scopes}}",
							"type": "string"
						},
						{
							"key": "redirect_uri",
							"value": "http://local.test:8000/",
							"type": "string"
						},
						{
							"key": "grant_type",
							"value": "client_credentials",
							"type": "string"
						},
						{
							"key": "clientSecret",
							"value": "{{client_secret}}",
							"type": "string"
						},
						{
							"key": "clientId",
							"value": "{{client_id}}",
							"type": "string"
						},
						{
							"key": "authUrl",
							"value": "http://local.test:8000/oauth/authorize/",
							"type": "string"
						},
						{
							"key": "addTokenTo",
							"value": "header",
							"type": "string"
						},
						{
							"key": "client_authentication",
							"value": "body",
							"type": "string"
						},
						{
							"key": "accessTokenUrl",
							"value": "https://id.openskies.sh/oauth/token/",
							"type": "string"
						},
						{
							"key": "tokenType",
							"value": "Bearer",
							"type": "string"
						}
					]
				},
				"method": "POST",
				"header": [],
				"body": {
					"mode": "formdata",
					"formdata": [
						{
							"key": "client_id",
							"value": "{{client_id}}",
							"type": "text"
						},
						{
							"key": "client_secret",
							"value": "{{client_secret}}",
							"type": "text"
						},
						{
							"key": "audience",
							"value": "{{flight_blender_audience}}",
							"type": "text"
						},
						{
							"key": "scope",
							"value": "{{flight_blender_scopes}}",
							"type": "text"
						},
						{
							"key": "grant_type",
							"value": "client_credentials",
							"type": "text"
						}
					]
				},
				"url": {
					"raw": "https://id.openskies.sh/oauth/token/",
					"protocol": "https",
					"host": [
						"id",
						"openskies",
						"sh"
					],
					"path": [
						"oauth",
						"token",
						""
					]
				}
			},
			"response": []
		}
	],
	"auth": {
		"type": "oauth2",
		"oauth2": [
			{
				"key": "addTokenTo",
				"value": "header",
				"type": "string"
			}
		]
	}
}<|MERGE_RESOLUTION|>--- conflicted
+++ resolved
@@ -2474,14 +2474,7 @@
 							"type": "oauth2",
 							"oauth2": [
 								{
-<<<<<<< HEAD
-									"key": "accessTokenUrl",
-									"value": "http://local.test:9000/oauth/token/",
-									"type": "string"
-								},
-								{
-=======
->>>>>>> d9fee49f
+
 									"key": "audience",
 									"value": {
 										"7257e291-3f7c-443d-b6db-84ec80fc5703": "{{flight_blender_scopes}}",
@@ -2535,14 +2528,13 @@
 									"type": "string"
 								},
 								{
-<<<<<<< HEAD
-=======
+
 									"key": "accessTokenUrl",
 									"value": "https://id.openskies.sh/oauth/token/",
 									"type": "string"
 								},
 								{
->>>>>>> d9fee49f
+
 									"key": "accessToken",
 									"value": "eyJ0eXAiOiJKV1QiLCJhbGciOiJSUzI1NiIsImtpZCI6IjkzNDMyNTZiLTVlYTUtNGY0OC04NzJlLTE0YTI5N2NmZTkzYyJ9.eyJpc3MiOiJodHRwczovL2lkLm9wZW5za2llcy5zaC8iLCJleHAiOjE2MDU1MjQxNDcsImlhdCI6MTYwNTUyMDU0Nywic3ViIjoiRjB2a1ZnWkJDTWZCem1yQTZNUjRJSW5MU0trRGdYamNRb2pXTFZrU0BjbGllbnRzIiwic2NvcGUiOiJibGVuZGVyLnJlYWQgYmxlbmRlci53cml0ZSIsInR5cCI6IkJlYXJlciJ9.QFhKD6nmSByaRbCA8pCNElwSAvdpyJav4lNF6PKW3nsISsR1i560T9fX8wmJ6WBZ6mL-bIIYbv88So2reg3vGDZKl1PZCCxjq4-FpmJqITWdCxGrNoY7crpmFa9u6sIw4qzeL4PMOyAC2qCk43CJD7ohk5pHq2OyqclB0x4KtdeRVzUPNekIK5nPnLXiXrbWc2Y3p-VPOva3sOFfU8jvVO2JvHxpUGbQkqog01QPSkQZ0_tEg_n3YD_TnD1Su9EXNCP9ROfLVyzZQIYtCPfL5euQh5-llWK1uakjx0yC4sZIuTmKOME4WErUdUN0iH9nZdIrLMHqGTpWNFWKWb7ZaLEQ9PSuYEHXTJ0oMbk5OakwEbr3mFtQfjd8xFlcDaVjESL3U9cb6LVZfBumJrwtqg0h39oYNoTIWp7VPwZR1kRg43GkMa3Y6eLMTU4ul2OQf1QjQOq6WyNVYOUZArzpSv9ORw_R7WMSpqtTXUiMgW3dWytzOYH77SkASIzNVQyPqw37zek8fO7ET8NlKIT8GiL0dWcgbWtCVaAqpWnIfMqBg85XlhhtFGBntP8uRM_7h6k7jAFRNnYRe5RPrx5Nzq8goly_8TP2jCQuiQ20kqXMJGWQWo8H0X3HP3cgnyBUdh8Midakhg1cnqAqXIiAx0dcEKPoyJ5ky250brLwRTk",
 									"type": "string"
@@ -2563,11 +2555,7 @@
 							}
 						],
 						"url": {
-<<<<<<< HEAD
-							"raw": "http://local.test:8000/flight_stream/get_air_traffic?view=46.9703258494148272,7.4714326858520517,46.9784663057598166,7.4883842468261719",
-=======
-							"raw": "http://local.test:8000/flight_stream/get_air_traffic?view=34.0986568654943909,-118.4733867645263530,34.1304210314761178,-118.4358787536620952",
->>>>>>> d9fee49f
+
 							"protocol": "http",
 							"host": [
 								"local",
@@ -2581,11 +2569,7 @@
 							"query": [
 								{
 									"key": "view",
-<<<<<<< HEAD
 									"value": "46.9703258494148272,7.4714326858520517,46.9784663057598166,7.4883842468261719"
-=======
-									"value": "34.0986568654943909,-118.4733867645263530,34.1304210314761178,-118.4358787536620952"
->>>>>>> d9fee49f
 								}
 							]
 						},
