import enum
from dataclasses import dataclass
from typing import List, Literal, Optional, Union
from uuid import uuid4
<<<<<<< HEAD
import enum
from typing import List, Literal, Optional, Union
from shapely.geometry import Polygon
=======

import arrow
>>>>>>> 7f11bccc
from implicitdict import StringBasedDateTime
from shapely.geometry import Polygon


@dataclass
class LatLngPoint:
    """A clas to hold information about LatLngPoint"""

    lat: float
    lng: float


@dataclass
class Radius:
    """A class to hold the radius object"""

    value: float
    units: str


@dataclass
class Time:
    """A class to hold time objects"""

    format: str
    value: StringBasedDateTime


@dataclass
class Polygon:
    """A class to hold the polygon object"""

    vertices: List[LatLngPoint]  # A minimum of three LatLngPoints


@dataclass
class Circle:
    """Hold the details of a circle object"""

    center: LatLngPoint
    radius: Radius


@dataclass
class Altitude:
    """A class to hold altitude"""

    value: Union[int, float]
    reference: str
    units: str


@dataclass
class Volume3D:
    """A class to hold Volume3D objects"""

    outline_polygon: Polygon
    altitude_lower: Altitude
    altitude_upper: Altitude
    outline_circle: Circle = None    

class OperationalIntentState(str, enum.Enum):
    """A test is either pass or fail or could not be processed, currently not"""

    Accepted = "Accepted"
    Activated = "Activated"
    Nonconforming = "Nonconforming"
    Contingent = "Contingent"


@dataclass
class Volume4D:
    """A class to hold Volume4D objects"""

    volume: Volume3D
    time_start: StringBasedDateTime
    time_end: StringBasedDateTime


@dataclass
class OperationalIntentStorageVolumes:
    volumes: List[Volume4D]


@dataclass
class OperationalIntentTestInjection:
    """Class for keeping track of an operational intent test injections"""

    volumes: List[Volume4D]
    priority: int
    off_nominal_volumes: Optional[List[Volume4D]]
    state: Literal[
        OperationalIntentState.Accepted,
        OperationalIntentState.Activated,
        OperationalIntentState.Nonconforming,
        OperationalIntentState.Contingent,
    ]


class OperationCategory(str, enum.Enum):
    """A enum to hold all categories of an operation"""

    Vlos = "vlos"
    Bvlos = "bvlos"


class UASClass(str, enum.Enum):
    """A enum to hold all UAS Classes"""

    C0 = "C0"
    C1 = "C1"
    C2 = "C2"
    C3 = "C3"
    C4 = "C4"


class DeleteFlightStatus(str, enum.Enum):
    Closed = "Closed"
    Failed = "Failed"


class TestInjectionResultState(str, enum.Enum):
    """A test is either pass or fail or could not be processed, currently not"""

    Planned = "Planned"
    Rejected = "Rejected"
    ConflictWithFlight = "ConflictWithFlight"
    ReadyToFly = "ReadyToFly"
    Failed = "Failed"


class IDTechnology(str, enum.Enum):
    """A enum to hold ID technologies for an operation"""

    Network = "network"
    Broadcast = "broadcast"


class StatusResponseEnum(str, enum.Enum):
    """A enum to specify if the USS is ready (or not)"""

    Starting = "Starting"
    Ready = "Ready"


class DeleteFlightStatusResponseEnum(str, enum.Enum):
    """A enum to hold Flight Status"""

    Closed = "Closed"
    Failed = "Failed"


class USSCapabilitiesResponseEnum(str, enum.Enum):
    """A enum to hold USS capabilites operation"""

    BasicStrategicConflictDetection = "BasicStrategicConflictDetection"
    FlightAuthorisationValidation = "FlightAuthorisationValidation"
    HighPriorityFlights = "HighPriorityFlights"


@dataclass
class FlightAuthorizationDataPayload:
    """A class to hold information about Flight Authorization Test"""

    uas_serial_number: str
    operation_mode: Literal[OperationCategory.Vlos, OperationCategory.Bvlos]
    operation_category: str
    uas_class: Literal[
        UASClass.C0,
        UASClass.C1,
        UASClass.C2,
        UASClass.C3,
        UASClass.C4,
    ]
    identification_technologies: Literal[IDTechnology.Network, IDTechnology.Broadcast]
    connectivity_methods: List[str]
    endurance_minutes: int
    emergency_procedure_url: str
    operator_id: str


@dataclass
class SCDTestInjectionDataPayload:
    operational_intent: OperationalIntentTestInjection
    flight_authorisation: FlightAuthorizationDataPayload


@dataclass
class TestInjectionResult:
    result: Literal[
        TestInjectionResultState.Planned,
        TestInjectionResultState.Rejected,
        TestInjectionResultState.ConflictWithFlight,
        TestInjectionResultState.Failed,
        TestInjectionResultState.ReadyToFly,
    ]
    notes: str
    operational_intent_id: uuid4


@dataclass
class SCDTestStatusResponse:
    status: Literal[StatusResponseEnum.Starting, StatusResponseEnum.Ready]
    version: str


@dataclass
class CapabilitiesResponse:
    capabilities: List[
        Literal[
            USSCapabilitiesResponseEnum.BasicStrategicConflictDetection,
            USSCapabilitiesResponseEnum.FlightAuthorisationValidation,
            USSCapabilitiesResponseEnum.HighPriorityFlights,
        ]
    ]


@dataclass
class DeleteFlightResponse:
    """Delete flight status response"""

    result: Literal[DeleteFlightStatusResponseEnum.Failed, DeleteFlightStatusResponseEnum.Closed]
    notes: str


@dataclass
class ClearAreaResponseOutcome:
    """Response after clearing flights in an area"""

    success: bool
    message: str
    timestamp: StringBasedDateTime


@dataclass
class ClearAreaResponse:
    outcome: ClearAreaResponseOutcome


@dataclass
class ClearAreaRequestData:
    """Request to clear flights in an area"""

    request_id: uuid4
    extent: Volume4D


@dataclass
class ImplicitSubscriptionParameters:
    uss_base_url: str
    notify_for_constraints: bool = False


@dataclass
class OperationalIntentReference:
    """A operational intent reference for the DSS"""

    extents: List[Volume4D]
    key: List[str]
    state: str
    uss_base_url: str
    new_subscription: Optional[ImplicitSubscriptionParameters] = None


@dataclass
class PartialCreateOperationalIntentReference:
    """A operational intent reference for the DSS that is stored in the Database"""

    volumes: List[Volume4D]
    priority: str
    state: str
    off_nominal_volumes: List[Volume4D]


@dataclass
class OpIntSubscribers:
    subscribers: List[str]


@dataclass
class OperationalIntentReferenceDSSResponse:
    id: str
    manager: str
    uss_availability: str
    version: int
    state: Literal[
        OperationalIntentState.Accepted,
        OperationalIntentState.Activated,
        OperationalIntentState.Nonconforming,
        OperationalIntentState.Contingent,
    ]
    ovn: str
    time_start: Time
    time_end: Time
    uss_base_url: str
    subscription_id: str


@dataclass
class SubscriptionState:
    subscription_id: str
    notification_index: int


@dataclass
class SubscriberToNotify:
    subscriptions: List[SubscriptionState]
    uss_base_url: str


@dataclass
class OperationalIntentSubmissionSuccess:
    subscribers: List[SubscriberToNotify]
    operational_intent_reference: OperationalIntentReferenceDSSResponse


@dataclass
class OperationalIntentUSSDetails:
    volumes: List[Volume4D]
    priority: int
    off_nominal_volumes: Optional[List[Volume4D]]


@dataclass
class OperationalIntentDetailsUSSResponse:
    reference: OperationalIntentReferenceDSSResponse
    details: OperationalIntentUSSDetails


@dataclass
class LatLng:
    lat: float
    lng: float


@dataclass
class OperationalIntentStorage:
    bounds: str
    start_time: str
    end_time: str
    alt_max: float
    alt_min: float
    success_response: OperationalIntentSubmissionSuccess
    operational_intent_details: OperationalIntentTestInjection


@dataclass
class OperationalIntentSubmissionError:
    result: str
    notes: str


@dataclass
class OperationalIntentSubmissionStatus:
    dss_response: Union[OperationalIntentSubmissionSuccess, OperationalIntentSubmissionError]
    status: str
    status_code: int
    message: str
    operational_intent_id: uuid4


@dataclass
class NotifyPeerUSSPostPayload:
    operational_intent_id: uuid4
    operational_intent: OperationalIntentDetailsUSSResponse
    subscriptions: List[SubscriptionState]


@dataclass
class DeleteOperationalIntentConstuctor:
    """This method holds information to send to the DSS to delete a Operational intent"""

    entity_id: uuid4
    ovn: uuid4


@dataclass
class DeleteOperationalIntentResponseSuccess:
    """This method holds details of the data the DSS provides once a operational intent is deleted"""

    subscribers: List[str]
    operational_intent_reference: OperationalIntentReferenceDSSResponse


@dataclass
class CommonDSS4xxResponse:
    message: str


@dataclass
class CommonDSS2xxResponse:
    message: str


@dataclass
class DeleteOperationalIntentResponse:
    dss_response: Union[DeleteOperationalIntentResponseSuccess, CommonDSS4xxResponse]
    status: int
    message: Union[CommonDSS4xxResponse, CommonDSS2xxResponse]


@dataclass
class OperationalIntentUpdateSuccessResponse:
    subscribers: List[SubscriberToNotify]
    operational_intent_reference: OperationalIntentReferenceDSSResponse


@dataclass
class OperationalIntentUpdateErrorResponse:
    message: str


@dataclass
class OperationalIntentUpdateResponse:
    dss_response: Union[OperationalIntentUpdateSuccessResponse, CommonDSS4xxResponse]
    status: int
    message: Union[CommonDSS4xxResponse, CommonDSS2xxResponse, str]


@dataclass
class USSNotificationResponse:
    status: int
    message: Union[CommonDSS4xxResponse, CommonDSS2xxResponse]


@dataclass
class OperationalIntentUpdateRequest:
    extents: List[Volume4D]
    state: str
    key: List[str]
    uss_base_url: str
    subscription_id: str


@dataclass
class DeleteFlightResponse:
    result: Literal[DeleteFlightStatus.Closed, DeleteFlightStatus.Failed]
    notes: str


@dataclass
class QueryOperationalIntentPayload:
    area_of_interest: Volume4D


@dataclass
class OperationalIntentReferenceDSSDetails:
    operational_intent_reference: OperationalIntentReferenceDSSResponse
    operational_intent_id: str


@dataclass
class SuccessfulOperationalIntentFlightIDStorage:
    operation_id: str
    operational_intent_id: str


@dataclass
class OpInttoCheckDetails:
    ovn: str
    shape: Polygon
    id: str
<|MERGE_RESOLUTION|>--- conflicted
+++ resolved
@@ -1,474 +1,469 @@
-import enum
-from dataclasses import dataclass
-from typing import List, Literal, Optional, Union
-from uuid import uuid4
-<<<<<<< HEAD
-import enum
-from typing import List, Literal, Optional, Union
-from shapely.geometry import Polygon
-=======
-
-import arrow
->>>>>>> 7f11bccc
-from implicitdict import StringBasedDateTime
-from shapely.geometry import Polygon
-
-
-@dataclass
-class LatLngPoint:
-    """A clas to hold information about LatLngPoint"""
-
-    lat: float
-    lng: float
-
-
-@dataclass
-class Radius:
-    """A class to hold the radius object"""
-
-    value: float
-    units: str
-
-
-@dataclass
-class Time:
-    """A class to hold time objects"""
-
-    format: str
-    value: StringBasedDateTime
-
-
-@dataclass
-class Polygon:
-    """A class to hold the polygon object"""
-
-    vertices: List[LatLngPoint]  # A minimum of three LatLngPoints
-
-
-@dataclass
-class Circle:
-    """Hold the details of a circle object"""
-
-    center: LatLngPoint
-    radius: Radius
-
-
-@dataclass
-class Altitude:
-    """A class to hold altitude"""
-
-    value: Union[int, float]
-    reference: str
-    units: str
-
-
-@dataclass
-class Volume3D:
-    """A class to hold Volume3D objects"""
-
-    outline_polygon: Polygon
-    altitude_lower: Altitude
-    altitude_upper: Altitude
-    outline_circle: Circle = None    
-
-class OperationalIntentState(str, enum.Enum):
-    """A test is either pass or fail or could not be processed, currently not"""
-
-    Accepted = "Accepted"
-    Activated = "Activated"
-    Nonconforming = "Nonconforming"
-    Contingent = "Contingent"
-
-
-@dataclass
-class Volume4D:
-    """A class to hold Volume4D objects"""
-
-    volume: Volume3D
-    time_start: StringBasedDateTime
-    time_end: StringBasedDateTime
-
-
-@dataclass
-class OperationalIntentStorageVolumes:
-    volumes: List[Volume4D]
-
-
-@dataclass
-class OperationalIntentTestInjection:
-    """Class for keeping track of an operational intent test injections"""
-
-    volumes: List[Volume4D]
-    priority: int
-    off_nominal_volumes: Optional[List[Volume4D]]
-    state: Literal[
-        OperationalIntentState.Accepted,
-        OperationalIntentState.Activated,
-        OperationalIntentState.Nonconforming,
-        OperationalIntentState.Contingent,
-    ]
-
-
-class OperationCategory(str, enum.Enum):
-    """A enum to hold all categories of an operation"""
-
-    Vlos = "vlos"
-    Bvlos = "bvlos"
-
-
-class UASClass(str, enum.Enum):
-    """A enum to hold all UAS Classes"""
-
-    C0 = "C0"
-    C1 = "C1"
-    C2 = "C2"
-    C3 = "C3"
-    C4 = "C4"
-
-
-class DeleteFlightStatus(str, enum.Enum):
-    Closed = "Closed"
-    Failed = "Failed"
-
-
-class TestInjectionResultState(str, enum.Enum):
-    """A test is either pass or fail or could not be processed, currently not"""
-
-    Planned = "Planned"
-    Rejected = "Rejected"
-    ConflictWithFlight = "ConflictWithFlight"
-    ReadyToFly = "ReadyToFly"
-    Failed = "Failed"
-
-
-class IDTechnology(str, enum.Enum):
-    """A enum to hold ID technologies for an operation"""
-
-    Network = "network"
-    Broadcast = "broadcast"
-
-
-class StatusResponseEnum(str, enum.Enum):
-    """A enum to specify if the USS is ready (or not)"""
-
-    Starting = "Starting"
-    Ready = "Ready"
-
-
-class DeleteFlightStatusResponseEnum(str, enum.Enum):
-    """A enum to hold Flight Status"""
-
-    Closed = "Closed"
-    Failed = "Failed"
-
-
-class USSCapabilitiesResponseEnum(str, enum.Enum):
-    """A enum to hold USS capabilites operation"""
-
-    BasicStrategicConflictDetection = "BasicStrategicConflictDetection"
-    FlightAuthorisationValidation = "FlightAuthorisationValidation"
-    HighPriorityFlights = "HighPriorityFlights"
-
-
-@dataclass
-class FlightAuthorizationDataPayload:
-    """A class to hold information about Flight Authorization Test"""
-
-    uas_serial_number: str
-    operation_mode: Literal[OperationCategory.Vlos, OperationCategory.Bvlos]
-    operation_category: str
-    uas_class: Literal[
-        UASClass.C0,
-        UASClass.C1,
-        UASClass.C2,
-        UASClass.C3,
-        UASClass.C4,
-    ]
-    identification_technologies: Literal[IDTechnology.Network, IDTechnology.Broadcast]
-    connectivity_methods: List[str]
-    endurance_minutes: int
-    emergency_procedure_url: str
-    operator_id: str
-
-
-@dataclass
-class SCDTestInjectionDataPayload:
-    operational_intent: OperationalIntentTestInjection
-    flight_authorisation: FlightAuthorizationDataPayload
-
-
-@dataclass
-class TestInjectionResult:
-    result: Literal[
-        TestInjectionResultState.Planned,
-        TestInjectionResultState.Rejected,
-        TestInjectionResultState.ConflictWithFlight,
-        TestInjectionResultState.Failed,
-        TestInjectionResultState.ReadyToFly,
-    ]
-    notes: str
-    operational_intent_id: uuid4
-
-
-@dataclass
-class SCDTestStatusResponse:
-    status: Literal[StatusResponseEnum.Starting, StatusResponseEnum.Ready]
-    version: str
-
-
-@dataclass
-class CapabilitiesResponse:
-    capabilities: List[
-        Literal[
-            USSCapabilitiesResponseEnum.BasicStrategicConflictDetection,
-            USSCapabilitiesResponseEnum.FlightAuthorisationValidation,
-            USSCapabilitiesResponseEnum.HighPriorityFlights,
-        ]
-    ]
-
-
-@dataclass
-class DeleteFlightResponse:
-    """Delete flight status response"""
-
-    result: Literal[DeleteFlightStatusResponseEnum.Failed, DeleteFlightStatusResponseEnum.Closed]
-    notes: str
-
-
-@dataclass
-class ClearAreaResponseOutcome:
-    """Response after clearing flights in an area"""
-
-    success: bool
-    message: str
-    timestamp: StringBasedDateTime
-
-
-@dataclass
-class ClearAreaResponse:
-    outcome: ClearAreaResponseOutcome
-
-
-@dataclass
-class ClearAreaRequestData:
-    """Request to clear flights in an area"""
-
-    request_id: uuid4
-    extent: Volume4D
-
-
-@dataclass
-class ImplicitSubscriptionParameters:
-    uss_base_url: str
-    notify_for_constraints: bool = False
-
-
-@dataclass
-class OperationalIntentReference:
-    """A operational intent reference for the DSS"""
-
-    extents: List[Volume4D]
-    key: List[str]
-    state: str
-    uss_base_url: str
-    new_subscription: Optional[ImplicitSubscriptionParameters] = None
-
-
-@dataclass
-class PartialCreateOperationalIntentReference:
-    """A operational intent reference for the DSS that is stored in the Database"""
-
-    volumes: List[Volume4D]
-    priority: str
-    state: str
-    off_nominal_volumes: List[Volume4D]
-
-
-@dataclass
-class OpIntSubscribers:
-    subscribers: List[str]
-
-
-@dataclass
-class OperationalIntentReferenceDSSResponse:
-    id: str
-    manager: str
-    uss_availability: str
-    version: int
-    state: Literal[
-        OperationalIntentState.Accepted,
-        OperationalIntentState.Activated,
-        OperationalIntentState.Nonconforming,
-        OperationalIntentState.Contingent,
-    ]
-    ovn: str
-    time_start: Time
-    time_end: Time
-    uss_base_url: str
-    subscription_id: str
-
-
-@dataclass
-class SubscriptionState:
-    subscription_id: str
-    notification_index: int
-
-
-@dataclass
-class SubscriberToNotify:
-    subscriptions: List[SubscriptionState]
-    uss_base_url: str
-
-
-@dataclass
-class OperationalIntentSubmissionSuccess:
-    subscribers: List[SubscriberToNotify]
-    operational_intent_reference: OperationalIntentReferenceDSSResponse
-
-
-@dataclass
-class OperationalIntentUSSDetails:
-    volumes: List[Volume4D]
-    priority: int
-    off_nominal_volumes: Optional[List[Volume4D]]
-
-
-@dataclass
-class OperationalIntentDetailsUSSResponse:
-    reference: OperationalIntentReferenceDSSResponse
-    details: OperationalIntentUSSDetails
-
-
-@dataclass
-class LatLng:
-    lat: float
-    lng: float
-
-
-@dataclass
-class OperationalIntentStorage:
-    bounds: str
-    start_time: str
-    end_time: str
-    alt_max: float
-    alt_min: float
-    success_response: OperationalIntentSubmissionSuccess
-    operational_intent_details: OperationalIntentTestInjection
-
-
-@dataclass
-class OperationalIntentSubmissionError:
-    result: str
-    notes: str
-
-
-@dataclass
-class OperationalIntentSubmissionStatus:
-    dss_response: Union[OperationalIntentSubmissionSuccess, OperationalIntentSubmissionError]
-    status: str
-    status_code: int
-    message: str
-    operational_intent_id: uuid4
-
-
-@dataclass
-class NotifyPeerUSSPostPayload:
-    operational_intent_id: uuid4
-    operational_intent: OperationalIntentDetailsUSSResponse
-    subscriptions: List[SubscriptionState]
-
-
-@dataclass
-class DeleteOperationalIntentConstuctor:
-    """This method holds information to send to the DSS to delete a Operational intent"""
-
-    entity_id: uuid4
-    ovn: uuid4
-
-
-@dataclass
-class DeleteOperationalIntentResponseSuccess:
-    """This method holds details of the data the DSS provides once a operational intent is deleted"""
-
-    subscribers: List[str]
-    operational_intent_reference: OperationalIntentReferenceDSSResponse
-
-
-@dataclass
-class CommonDSS4xxResponse:
-    message: str
-
-
-@dataclass
-class CommonDSS2xxResponse:
-    message: str
-
-
-@dataclass
-class DeleteOperationalIntentResponse:
-    dss_response: Union[DeleteOperationalIntentResponseSuccess, CommonDSS4xxResponse]
-    status: int
-    message: Union[CommonDSS4xxResponse, CommonDSS2xxResponse]
-
-
-@dataclass
-class OperationalIntentUpdateSuccessResponse:
-    subscribers: List[SubscriberToNotify]
-    operational_intent_reference: OperationalIntentReferenceDSSResponse
-
-
-@dataclass
-class OperationalIntentUpdateErrorResponse:
-    message: str
-
-
-@dataclass
-class OperationalIntentUpdateResponse:
-    dss_response: Union[OperationalIntentUpdateSuccessResponse, CommonDSS4xxResponse]
-    status: int
-    message: Union[CommonDSS4xxResponse, CommonDSS2xxResponse, str]
-
-
-@dataclass
-class USSNotificationResponse:
-    status: int
-    message: Union[CommonDSS4xxResponse, CommonDSS2xxResponse]
-
-
-@dataclass
-class OperationalIntentUpdateRequest:
-    extents: List[Volume4D]
-    state: str
-    key: List[str]
-    uss_base_url: str
-    subscription_id: str
-
-
-@dataclass
-class DeleteFlightResponse:
-    result: Literal[DeleteFlightStatus.Closed, DeleteFlightStatus.Failed]
-    notes: str
-
-
-@dataclass
-class QueryOperationalIntentPayload:
-    area_of_interest: Volume4D
-
-
-@dataclass
-class OperationalIntentReferenceDSSDetails:
-    operational_intent_reference: OperationalIntentReferenceDSSResponse
-    operational_intent_id: str
-
-
-@dataclass
-class SuccessfulOperationalIntentFlightIDStorage:
-    operation_id: str
-    operational_intent_id: str
-
-
-@dataclass
-class OpInttoCheckDetails:
-    ovn: str
-    shape: Polygon
-    id: str
+import enum
+from dataclasses import dataclass
+from typing import List, Literal, Optional, Union
+from uuid import uuid4
+import enum
+from typing import List, Literal, Optional, Union
+from shapely.geometry import Polygon
+from implicitdict import StringBasedDateTime
+from shapely.geometry import Polygon
+
+
+@dataclass
+class LatLngPoint:
+    """A clas to hold information about LatLngPoint"""
+
+    lat: float
+    lng: float
+
+
+@dataclass
+class Radius:
+    """A class to hold the radius object"""
+
+    value: float
+    units: str
+
+
+@dataclass
+class Time:
+    """A class to hold time objects"""
+
+    format: str
+    value: StringBasedDateTime
+
+
+@dataclass
+class Polygon:
+    """A class to hold the polygon object"""
+
+    vertices: List[LatLngPoint]  # A minimum of three LatLngPoints
+
+
+@dataclass
+class Circle:
+    """Hold the details of a circle object"""
+
+    center: LatLngPoint
+    radius: Radius
+
+
+@dataclass
+class Altitude:
+    """A class to hold altitude"""
+
+    value: Union[int, float]
+    reference: str
+    units: str
+
+
+@dataclass
+class Volume3D:
+    """A class to hold Volume3D objects"""
+
+    outline_polygon: Polygon
+    altitude_lower: Altitude
+    altitude_upper: Altitude
+    outline_circle: Circle = None    
+
+class OperationalIntentState(str, enum.Enum):
+    """A test is either pass or fail or could not be processed, currently not"""
+
+    Accepted = "Accepted"
+    Activated = "Activated"
+    Nonconforming = "Nonconforming"
+    Contingent = "Contingent"
+
+
+@dataclass
+class Volume4D:
+    """A class to hold Volume4D objects"""
+
+    volume: Volume3D
+    time_start: StringBasedDateTime
+    time_end: StringBasedDateTime
+
+
+@dataclass
+class OperationalIntentStorageVolumes:
+    volumes: List[Volume4D]
+
+
+@dataclass
+class OperationalIntentTestInjection:
+    """Class for keeping track of an operational intent test injections"""
+
+    volumes: List[Volume4D]
+    priority: int
+    off_nominal_volumes: Optional[List[Volume4D]]
+    state: Literal[
+        OperationalIntentState.Accepted,
+        OperationalIntentState.Activated,
+        OperationalIntentState.Nonconforming,
+        OperationalIntentState.Contingent,
+    ]
+
+
+class OperationCategory(str, enum.Enum):
+    """A enum to hold all categories of an operation"""
+
+    Vlos = "vlos"
+    Bvlos = "bvlos"
+
+
+class UASClass(str, enum.Enum):
+    """A enum to hold all UAS Classes"""
+
+    C0 = "C0"
+    C1 = "C1"
+    C2 = "C2"
+    C3 = "C3"
+    C4 = "C4"
+
+
+class DeleteFlightStatus(str, enum.Enum):
+    Closed = "Closed"
+    Failed = "Failed"
+
+
+class TestInjectionResultState(str, enum.Enum):
+    """A test is either pass or fail or could not be processed, currently not"""
+
+    Planned = "Planned"
+    Rejected = "Rejected"
+    ConflictWithFlight = "ConflictWithFlight"
+    ReadyToFly = "ReadyToFly"
+    Failed = "Failed"
+
+
+class IDTechnology(str, enum.Enum):
+    """A enum to hold ID technologies for an operation"""
+
+    Network = "network"
+    Broadcast = "broadcast"
+
+
+class StatusResponseEnum(str, enum.Enum):
+    """A enum to specify if the USS is ready (or not)"""
+
+    Starting = "Starting"
+    Ready = "Ready"
+
+
+class DeleteFlightStatusResponseEnum(str, enum.Enum):
+    """A enum to hold Flight Status"""
+
+    Closed = "Closed"
+    Failed = "Failed"
+
+
+class USSCapabilitiesResponseEnum(str, enum.Enum):
+    """A enum to hold USS capabilites operation"""
+
+    BasicStrategicConflictDetection = "BasicStrategicConflictDetection"
+    FlightAuthorisationValidation = "FlightAuthorisationValidation"
+    HighPriorityFlights = "HighPriorityFlights"
+
+
+@dataclass
+class FlightAuthorizationDataPayload:
+    """A class to hold information about Flight Authorization Test"""
+
+    uas_serial_number: str
+    operation_mode: Literal[OperationCategory.Vlos, OperationCategory.Bvlos]
+    operation_category: str
+    uas_class: Literal[
+        UASClass.C0,
+        UASClass.C1,
+        UASClass.C2,
+        UASClass.C3,
+        UASClass.C4,
+    ]
+    identification_technologies: Literal[IDTechnology.Network, IDTechnology.Broadcast]
+    connectivity_methods: List[str]
+    endurance_minutes: int
+    emergency_procedure_url: str
+    operator_id: str
+
+
+@dataclass
+class SCDTestInjectionDataPayload:
+    operational_intent: OperationalIntentTestInjection
+    flight_authorisation: FlightAuthorizationDataPayload
+
+
+@dataclass
+class TestInjectionResult:
+    result: Literal[
+        TestInjectionResultState.Planned,
+        TestInjectionResultState.Rejected,
+        TestInjectionResultState.ConflictWithFlight,
+        TestInjectionResultState.Failed,
+        TestInjectionResultState.ReadyToFly,
+    ]
+    notes: str
+    operational_intent_id: uuid4
+
+
+@dataclass
+class SCDTestStatusResponse:
+    status: Literal[StatusResponseEnum.Starting, StatusResponseEnum.Ready]
+    version: str
+
+
+@dataclass
+class CapabilitiesResponse:
+    capabilities: List[
+        Literal[
+            USSCapabilitiesResponseEnum.BasicStrategicConflictDetection,
+            USSCapabilitiesResponseEnum.FlightAuthorisationValidation,
+            USSCapabilitiesResponseEnum.HighPriorityFlights,
+        ]
+    ]
+
+
+@dataclass
+class DeleteFlightResponse:
+    """Delete flight status response"""
+
+    result: Literal[DeleteFlightStatusResponseEnum.Failed, DeleteFlightStatusResponseEnum.Closed]
+    notes: str
+
+
+@dataclass
+class ClearAreaResponseOutcome:
+    """Response after clearing flights in an area"""
+
+    success: bool
+    message: str
+    timestamp: StringBasedDateTime
+
+
+@dataclass
+class ClearAreaResponse:
+    outcome: ClearAreaResponseOutcome
+
+
+@dataclass
+class ClearAreaRequestData:
+    """Request to clear flights in an area"""
+
+    request_id: uuid4
+    extent: Volume4D
+
+
+@dataclass
+class ImplicitSubscriptionParameters:
+    uss_base_url: str
+    notify_for_constraints: bool = False
+
+
+@dataclass
+class OperationalIntentReference:
+    """A operational intent reference for the DSS"""
+
+    extents: List[Volume4D]
+    key: List[str]
+    state: str
+    uss_base_url: str
+    new_subscription: Optional[ImplicitSubscriptionParameters] = None
+
+
+@dataclass
+class PartialCreateOperationalIntentReference:
+    """A operational intent reference for the DSS that is stored in the Database"""
+
+    volumes: List[Volume4D]
+    priority: str
+    state: str
+    off_nominal_volumes: List[Volume4D]
+
+
+@dataclass
+class OpIntSubscribers:
+    subscribers: List[str]
+
+
+@dataclass
+class OperationalIntentReferenceDSSResponse:
+    id: str
+    manager: str
+    uss_availability: str
+    version: int
+    state: Literal[
+        OperationalIntentState.Accepted,
+        OperationalIntentState.Activated,
+        OperationalIntentState.Nonconforming,
+        OperationalIntentState.Contingent,
+    ]
+    ovn: str
+    time_start: Time
+    time_end: Time
+    uss_base_url: str
+    subscription_id: str
+
+
+@dataclass
+class SubscriptionState:
+    subscription_id: str
+    notification_index: int
+
+
+@dataclass
+class SubscriberToNotify:
+    subscriptions: List[SubscriptionState]
+    uss_base_url: str
+
+
+@dataclass
+class OperationalIntentSubmissionSuccess:
+    subscribers: List[SubscriberToNotify]
+    operational_intent_reference: OperationalIntentReferenceDSSResponse
+
+
+@dataclass
+class OperationalIntentUSSDetails:
+    volumes: List[Volume4D]
+    priority: int
+    off_nominal_volumes: Optional[List[Volume4D]]
+
+
+@dataclass
+class OperationalIntentDetailsUSSResponse:
+    reference: OperationalIntentReferenceDSSResponse
+    details: OperationalIntentUSSDetails
+
+
+@dataclass
+class LatLng:
+    lat: float
+    lng: float
+
+
+@dataclass
+class OperationalIntentStorage:
+    bounds: str
+    start_time: str
+    end_time: str
+    alt_max: float
+    alt_min: float
+    success_response: OperationalIntentSubmissionSuccess
+    operational_intent_details: OperationalIntentTestInjection
+
+
+@dataclass
+class OperationalIntentSubmissionError:
+    result: str
+    notes: str
+
+
+@dataclass
+class OperationalIntentSubmissionStatus:
+    dss_response: Union[OperationalIntentSubmissionSuccess, OperationalIntentSubmissionError]
+    status: str
+    status_code: int
+    message: str
+    operational_intent_id: uuid4
+
+
+@dataclass
+class NotifyPeerUSSPostPayload:
+    operational_intent_id: uuid4
+    operational_intent: OperationalIntentDetailsUSSResponse
+    subscriptions: List[SubscriptionState]
+
+
+@dataclass
+class DeleteOperationalIntentConstuctor:
+    """This method holds information to send to the DSS to delete a Operational intent"""
+
+    entity_id: uuid4
+    ovn: uuid4
+
+
+@dataclass
+class DeleteOperationalIntentResponseSuccess:
+    """This method holds details of the data the DSS provides once a operational intent is deleted"""
+
+    subscribers: List[str]
+    operational_intent_reference: OperationalIntentReferenceDSSResponse
+
+
+@dataclass
+class CommonDSS4xxResponse:
+    message: str
+
+
+@dataclass
+class CommonDSS2xxResponse:
+    message: str
+
+
+@dataclass
+class DeleteOperationalIntentResponse:
+    dss_response: Union[DeleteOperationalIntentResponseSuccess, CommonDSS4xxResponse]
+    status: int
+    message: Union[CommonDSS4xxResponse, CommonDSS2xxResponse]
+
+
+@dataclass
+class OperationalIntentUpdateSuccessResponse:
+    subscribers: List[SubscriberToNotify]
+    operational_intent_reference: OperationalIntentReferenceDSSResponse
+
+
+@dataclass
+class OperationalIntentUpdateErrorResponse:
+    message: str
+
+
+@dataclass
+class OperationalIntentUpdateResponse:
+    dss_response: Union[OperationalIntentUpdateSuccessResponse, CommonDSS4xxResponse]
+    status: int
+    message: Union[CommonDSS4xxResponse, CommonDSS2xxResponse, str]
+
+
+@dataclass
+class USSNotificationResponse:
+    status: int
+    message: Union[CommonDSS4xxResponse, CommonDSS2xxResponse]
+
+
+@dataclass
+class OperationalIntentUpdateRequest:
+    extents: List[Volume4D]
+    state: str
+    key: List[str]
+    uss_base_url: str
+    subscription_id: str
+
+
+@dataclass
+class DeleteFlightResponse:
+    result: Literal[DeleteFlightStatus.Closed, DeleteFlightStatus.Failed]
+    notes: str
+
+
+@dataclass
+class QueryOperationalIntentPayload:
+    area_of_interest: Volume4D
+
+
+@dataclass
+class OperationalIntentReferenceDSSDetails:
+    operational_intent_reference: OperationalIntentReferenceDSSResponse
+    operational_intent_id: str
+
+
+@dataclass
+class SuccessfulOperationalIntentFlightIDStorage:
+    operation_id: str
+    operational_intent_id: str
+
+
+@dataclass
+class OpInttoCheckDetails:
+    ovn: str
+    shape: Polygon
+    id: str