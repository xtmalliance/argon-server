import json
import logging
import uuid

import arrow
import tldextract
from dacite import from_dict

from common.database_operations import BlenderDatabaseReader, BlenderDatabaseWriter

from . import dss_scd_helper
from .data_definitions import FlightDeclarationOperationalIntentStorageDetails
from .scd_data_definitions import (
    NotifyPeerUSSPostPayload,
    OperationalIntentSubmissionStatus,
)

logger = logging.getLogger("django")

INDEX_NAME = "opint_idx"


<<<<<<< HEAD

class DSSOperationalIntentsCreator():
    ''' This class provides helper function to submit a operational intent in the DSS based on a operation ID'''
=======
class DSSOperationalIntentsCreator:
    """This class provides helper function to submit a operational intent in the DSS based on a operation ID"""
>>>>>>> 5ba650a8

    def __init__(self, flight_declaration_id: str):
        self.flight_declaration_id = flight_declaration_id

    def validate_flight_declaration_start_end_time(self) -> bool:
<<<<<<< HEAD
        flight_declaration = FlightDeclaration.objects.get(
            id=self. flight_declaration_id)
        # check that flight declaration start and end time is in the next two hours
        now = arrow.now()
        two_hours_from_now = now.shift(hours=48)
=======
        my_database_reader = BlenderDatabaseReader()
        flight_declaration = my_database_reader.get_flight_declaration_by_id(flight_declaration_id=self.flight_declaration_id)
        # check that flight declaration start and end time is in the next two hours
        now = arrow.now()
        two_hours_from_now = now.shift(hours=2)
>>>>>>> 5ba650a8

        op_start_time = arrow.get(flight_declaration.start_datetime)
        op_end_time = arrow.get(flight_declaration.end_datetime)

<<<<<<< HEAD
        start_time_ok = (
            op_start_time <= two_hours_from_now and op_start_time >= now)
        end_time_ok = (
            op_end_time <= two_hours_from_now and op_end_time >= now)
=======
        start_time_ok = op_start_time <= two_hours_from_now and op_start_time >= now
        end_time_ok = op_end_time <= two_hours_from_now and op_end_time >= now
>>>>>>> 5ba650a8

        start_end_time_oks = [start_time_ok, end_time_ok]
        if False in start_end_time_oks:
            return False
        else:
            return True

    def submit_flight_declaration_to_dss(self) -> OperationalIntentSubmissionStatus:
        """This method submits a flight declaration as a operational intent to the DSS"""
        # Get the Flight Declaration object

        new_entity_id = str(uuid.uuid4())
<<<<<<< HEAD
        flight_declaration = FlightDeclaration.objects.get(
            id=self. flight_declaration_id)
        view_rect_bounds = flight_declaration.bounds
        operational_intent = json.loads(flight_declaration.operational_intent)

        operational_intent_data = from_dict(
            data_class=FlightDeclarationOperationalIntentStorageDetails, data=operational_intent)

        my_rtree_helper = rtree_helper.OperationalIntentsIndexFactory(
            index_name=INDEX_NAME)
        my_scd_dss_helper = dss_scd_helper.SCDOperations()
        my_rtree_helper.generate_operational_intents_index(
            pattern='flight_opint.*')
        view_box = list(map(float, view_rect_bounds.split(',')))

        all_flight_declarations = my_rtree_helper.check_box_intersection(
            view_box=view_box)

        # flight authorisation data is correct, can submit the operational intent to the DSS
        self_deconflicted = False if operational_intent_data.priority == 0 else True

        if all_flight_declarations and self_deconflicted == False:
            # there are existing op_ints in the area.
            deconflicted_status = []
            for existing_op_int in all_flight_declarations:
                # check if start time or end time is between the existing bounds
                is_start_within = dss_scd_helper.is_time_within_time_period(start_time=arrow.get(existing_op_int['start_time']).datetime, end_time=arrow.get(
                    existing_op_int['end_time']).datetime, time_to_check=arrow.get(flight_declaration.start_datetime))
                is_end_within = dss_scd_helper.is_time_within_time_period(start_time=arrow.get(existing_op_int['start_time']).datetime, end_time=arrow.get(
                    existing_op_int['end_time']).datetime, time_to_check=flight_declaration.end_datetime)

                timeline_status = [is_start_within, is_end_within]

                if all(timeline_status):
                    deconflicted_status.append(True)
                else:
                    deconflicted_status.append(False)

            self_deconflicted = all(deconflicted_status)
        else:
            # No existing op ints we can plan it.
            self_deconflicted = True

        my_rtree_helper.clear_rtree_index(pattern='flight_opint.*')
        logger.info("Self deconfliction status %s" % self_deconflicted)
        if self_deconflicted:

            # auth_token = my_scd_dss_helper.get_auth_token()

            # if 'error' in auth_token:
            #     logging.error("Error in retrieving auth_token, check if the auth server is running properly, error details displayed above")
            #     logging.error(auth_token['error'])
            #     op_int_submission = OperationalIntentSubmissionStatus(status = "auth_server_error", status_code = 500, message = "Error in getting a token from the Auth server", dss_response={}, operational_intent_id = new_entity_id)
            # else:
            op_int_submission = my_scd_dss_helper.create_and_submit_operational_intent_reference(
                state=operational_intent_data.state, volumes=operational_intent_data.volumes, off_nominal_volumes=operational_intent_data.off_nominal_volumes, priority=operational_intent_data.priority)

        else:
            logger.error(
                "Flight not deconflicted, there are other flights in the area")
            op_int_submission = OperationalIntentSubmissionStatus(
                status="conflict_with_flight", status_code=500, message="Flight not deconflicted, there are other flights in the area", dss_response={}, operational_intent_id=new_entity_id)

        return op_int_submission
=======

        my_scd_dss_helper = dss_scd_helper.SCDOperations()
        my_database_reader = BlenderDatabaseReader()
        my_database_writer = BlenderDatabaseWriter()

        flight_declaration = my_database_reader.get_flight_declaration_by_id(flight_declaration_id=self.flight_declaration_id)
        current_state = flight_declaration.state

        flight_authorization = my_database_reader.get_flight_authorization_by_flight_declaration_obj(flight_declaration=flight_declaration)

        operational_intent = json.loads(flight_declaration.operational_intent)

        operational_intent_data = from_dict(
            data_class=FlightDeclarationOperationalIntentStorageDetails,
            data=operational_intent,
        )

        auth_token = my_scd_dss_helper.get_auth_token()

        if "error" in auth_token:
            logger.error("Error in retrieving auth_token, check if the auth server is running properly, error details displayed above")
            logger.error(auth_token["error"])
            op_int_submission = OperationalIntentSubmissionStatus(
                status="auth_server_error",
                status_code=500,
                message="Error in getting a token from the Auth server",
                dss_response={},
                operational_intent_id=new_entity_id,
            )
        else:
            op_int_submission = my_scd_dss_helper.create_and_submit_operational_intent_reference(
                state=operational_intent_data.state,
                volumes=operational_intent_data.volumes,
                off_nominal_volumes=operational_intent_data.off_nominal_volumes,
                priority=operational_intent_data.priority,
            )

            # Update flight Authorization and Flight State
            if op_int_submission.status_code == 201:
                my_database_writer.update_flight_authorization_op_int(
                    flight_authorization=flight_authorization,
                    dss_operational_intent_id=op_int_submission.operational_intent_id,
                )
                # Update operation state
                logger.info("Updating state from Processing to Accepted...")
                my_database_writer.update_flight_operation_state(flight_declaration_id=self.flight_declaration_id, state=1)
                flight_declaration.add_state_history_entry(
                    new_state=1,
                    original_state=current_state,
                    notes="Operational Intent successfully submitted to DSS and is Accepted",
                )
            elif op_int_submission.status_code in [400, 409, 401, 403, 412, 413, 429]:
                if op_int_submission.status_code == 400:
                    notes = "Error during submission of operational intent, the DSS rejected because one or more parameters was missing"
                elif op_int_submission.status_code == 409:
                    notes = "Error during submission of operational intent, the DSS rejected it with because the latest airspace keys was not present"
                elif op_int_submission.status_code == 401:
                    notes = "There was a error in submitting the operational intent to the DSS, the token was invalid"
                elif op_int_submission.status_code == 403:
                    notes = "There was a error in submitting the operational intent to the DSS, the appropriate scope was not present"
                elif op_int_submission.status_code == 413:
                    notes = "There was a error in submitting the operational intent to the DSS, the operational intent was too large"
                elif op_int_submission.status_code == 429:
                    notes = "There was a error in submitting the operational intent to the DSS, too many requests were submitted to the DSS"
                # Update operation state, the DSS rejected our data
                logger.info(
                    "There was a error in submitting the operational intent to the DSS, the DSS rejected our submission with a {status_code} response code".format(
                        status_code=op_int_submission.status_code
                    )
                )
                my_database_writer.update_flight_operation_state(flight_declaration_id=self.flight_declaration_id, state=8)
                flight_declaration.add_state_history_entry(
                    new_state=8,
                    original_state=current_state,
                    notes=notes,
                )
            elif op_int_submission.status_code == 500 and op_int_submission.message == "conflict_with_flight":
                # Update operation state, DSS responded with a error
                logger.info("Flight is not deconflicted, updating state from Processing to Rejected ..")
                my_database_writer.update_flight_operation_state(flight_declaration_id=self.flight_declaration_id, state=8)
                flight_declaration.add_state_history_entry(
                    new_state=8,
                    original_state=current_state,
                    notes="Flight was not deconflicted correctly",
                )

        return op_int_submission

    def notify_peer_uss(self, uss_base_url: str, notification_payload: NotifyPeerUSSPostPayload):
        """This method submits a flight declaration as a operational intent to the DSS"""
        # Get the Flight Declaration object

        my_scd_dss_helper = dss_scd_helper.SCDOperations()

        try:
            ext = tldextract.extract(uss_base_url)
        except Exception:
            uss_audience = "localhost"
        else:
            if ext.domain in [
                "localhost",
                "internal",
            ]:  # for host.docker.internal type calls
                uss_audience = "localhost"
            else:
                uss_audience = ".".join(ext[:3])  # get the subdomain, domain and suffix and create a audience and get credentials

        my_scd_dss_helper.notify_peer_uss_of_created_updated_operational_intent(
            uss_base_url=uss_base_url,
            notification_payload=notification_payload,
            audience=uss_audience,
        )
>>>>>>> 5ba650a8
<|MERGE_RESOLUTION|>--- conflicted
+++ resolved
@@ -20,45 +20,24 @@
 INDEX_NAME = "opint_idx"
 
 
-<<<<<<< HEAD
-
-class DSSOperationalIntentsCreator():
-    ''' This class provides helper function to submit a operational intent in the DSS based on a operation ID'''
-=======
 class DSSOperationalIntentsCreator:
     """This class provides helper function to submit a operational intent in the DSS based on a operation ID"""
->>>>>>> 5ba650a8
 
     def __init__(self, flight_declaration_id: str):
         self.flight_declaration_id = flight_declaration_id
 
     def validate_flight_declaration_start_end_time(self) -> bool:
-<<<<<<< HEAD
-        flight_declaration = FlightDeclaration.objects.get(
-            id=self. flight_declaration_id)
-        # check that flight declaration start and end time is in the next two hours
-        now = arrow.now()
-        two_hours_from_now = now.shift(hours=48)
-=======
         my_database_reader = BlenderDatabaseReader()
         flight_declaration = my_database_reader.get_flight_declaration_by_id(flight_declaration_id=self.flight_declaration_id)
         # check that flight declaration start and end time is in the next two hours
         now = arrow.now()
         two_hours_from_now = now.shift(hours=2)
->>>>>>> 5ba650a8
 
         op_start_time = arrow.get(flight_declaration.start_datetime)
         op_end_time = arrow.get(flight_declaration.end_datetime)
 
-<<<<<<< HEAD
-        start_time_ok = (
-            op_start_time <= two_hours_from_now and op_start_time >= now)
-        end_time_ok = (
-            op_end_time <= two_hours_from_now and op_end_time >= now)
-=======
         start_time_ok = op_start_time <= two_hours_from_now and op_start_time >= now
         end_time_ok = op_end_time <= two_hours_from_now and op_end_time >= now
->>>>>>> 5ba650a8
 
         start_end_time_oks = [start_time_ok, end_time_ok]
         if False in start_end_time_oks:
@@ -71,72 +50,6 @@
         # Get the Flight Declaration object
 
         new_entity_id = str(uuid.uuid4())
-<<<<<<< HEAD
-        flight_declaration = FlightDeclaration.objects.get(
-            id=self. flight_declaration_id)
-        view_rect_bounds = flight_declaration.bounds
-        operational_intent = json.loads(flight_declaration.operational_intent)
-
-        operational_intent_data = from_dict(
-            data_class=FlightDeclarationOperationalIntentStorageDetails, data=operational_intent)
-
-        my_rtree_helper = rtree_helper.OperationalIntentsIndexFactory(
-            index_name=INDEX_NAME)
-        my_scd_dss_helper = dss_scd_helper.SCDOperations()
-        my_rtree_helper.generate_operational_intents_index(
-            pattern='flight_opint.*')
-        view_box = list(map(float, view_rect_bounds.split(',')))
-
-        all_flight_declarations = my_rtree_helper.check_box_intersection(
-            view_box=view_box)
-
-        # flight authorisation data is correct, can submit the operational intent to the DSS
-        self_deconflicted = False if operational_intent_data.priority == 0 else True
-
-        if all_flight_declarations and self_deconflicted == False:
-            # there are existing op_ints in the area.
-            deconflicted_status = []
-            for existing_op_int in all_flight_declarations:
-                # check if start time or end time is between the existing bounds
-                is_start_within = dss_scd_helper.is_time_within_time_period(start_time=arrow.get(existing_op_int['start_time']).datetime, end_time=arrow.get(
-                    existing_op_int['end_time']).datetime, time_to_check=arrow.get(flight_declaration.start_datetime))
-                is_end_within = dss_scd_helper.is_time_within_time_period(start_time=arrow.get(existing_op_int['start_time']).datetime, end_time=arrow.get(
-                    existing_op_int['end_time']).datetime, time_to_check=flight_declaration.end_datetime)
-
-                timeline_status = [is_start_within, is_end_within]
-
-                if all(timeline_status):
-                    deconflicted_status.append(True)
-                else:
-                    deconflicted_status.append(False)
-
-            self_deconflicted = all(deconflicted_status)
-        else:
-            # No existing op ints we can plan it.
-            self_deconflicted = True
-
-        my_rtree_helper.clear_rtree_index(pattern='flight_opint.*')
-        logger.info("Self deconfliction status %s" % self_deconflicted)
-        if self_deconflicted:
-
-            # auth_token = my_scd_dss_helper.get_auth_token()
-
-            # if 'error' in auth_token:
-            #     logging.error("Error in retrieving auth_token, check if the auth server is running properly, error details displayed above")
-            #     logging.error(auth_token['error'])
-            #     op_int_submission = OperationalIntentSubmissionStatus(status = "auth_server_error", status_code = 500, message = "Error in getting a token from the Auth server", dss_response={}, operational_intent_id = new_entity_id)
-            # else:
-            op_int_submission = my_scd_dss_helper.create_and_submit_operational_intent_reference(
-                state=operational_intent_data.state, volumes=operational_intent_data.volumes, off_nominal_volumes=operational_intent_data.off_nominal_volumes, priority=operational_intent_data.priority)
-
-        else:
-            logger.error(
-                "Flight not deconflicted, there are other flights in the area")
-            op_int_submission = OperationalIntentSubmissionStatus(
-                status="conflict_with_flight", status_code=500, message="Flight not deconflicted, there are other flights in the area", dss_response={}, operational_intent_id=new_entity_id)
-
-        return op_int_submission
-=======
 
         my_scd_dss_helper = dss_scd_helper.SCDOperations()
         my_database_reader = BlenderDatabaseReader()
@@ -248,5 +161,4 @@
             uss_base_url=uss_base_url,
             notification_payload=notification_payload,
             audience=uss_audience,
-        )
->>>>>>> 5ba650a8
+        )