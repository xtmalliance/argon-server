"""flight_blender URL Configuration

The `urlpatterns` list routes URLs to views. For more information please see:
    https://docs.djangoproject.com/en/3.1/topics/http/urls/
Examples:
Function views
    1. Add an import:  from my_app import views
    2. Add a URL to urlpatterns:  path('', views.home, name='home')
Class-based views
    1. Add an import:  from other_app.views import Home
    2. Add a URL to urlpatterns:  path('', Home.as_view(), name='home')
Including another URLconf
    1. Import the include() function: from django.urls import include, path
    2. Add a URL to urlpatterns:  path('blog/', include('blog.urls'))
"""
from django.contrib import admin
from django.urls import path

from . import views as flight_declaration_views

urlpatterns = [
<<<<<<< HEAD

    path('set_flight_declaration', flight_declaration_views.set_flight_declaration),
    path('flight_declaration', flight_declaration_views.FlightDeclarationList.as_view()),
    path('flight_declaration/<uuid:pk>', flight_declaration_views.FlightDeclarationDetail.as_view()),
    path('flight_declaration_review/<uuid:pk>', flight_declaration_views.FlightDeclarationApproval.as_view(),name='flight-declaration-review'),
    path('flight_declaration_state/<uuid:pk>', flight_declaration_views.FlightDeclarationStateUpdate.as_view())    
]
=======
    path("set_flight_declaration", flight_declaration_views.set_flight_declaration),
    path(
        "flight_declaration", flight_declaration_views.FlightDeclarationList.as_view()
    ),
    path(
        "flight_declaration/<uuid:pk>",
        flight_declaration_views.FlightDeclarationDetail.as_view(),
    ),
    path(
        "flight_declaration_review/<uuid:pk>",
        flight_declaration_views.FlightDeclarationApproval.as_view(),
        name="flight-declaration-review",
    ),
    path(
        "flight_declaration_state/<uuid:pk>",
        flight_declaration_views.FlightDeclarationStateUpdate.as_view(),
    ),
]

>>>>>>> b36850c5
<|MERGE_RESOLUTION|>--- conflicted
+++ resolved
@@ -1,50 +1,40 @@
-"""flight_blender URL Configuration
-
-The `urlpatterns` list routes URLs to views. For more information please see:
-    https://docs.djangoproject.com/en/3.1/topics/http/urls/
-Examples:
-Function views
-    1. Add an import:  from my_app import views
-    2. Add a URL to urlpatterns:  path('', views.home, name='home')
-Class-based views
-    1. Add an import:  from other_app.views import Home
-    2. Add a URL to urlpatterns:  path('', Home.as_view(), name='home')
-Including another URLconf
-    1. Import the include() function: from django.urls import include, path
-    2. Add a URL to urlpatterns:  path('blog/', include('blog.urls'))
-"""
-from django.contrib import admin
-from django.urls import path
-
-from . import views as flight_declaration_views
-
-urlpatterns = [
-<<<<<<< HEAD
-
-    path('set_flight_declaration', flight_declaration_views.set_flight_declaration),
-    path('flight_declaration', flight_declaration_views.FlightDeclarationList.as_view()),
-    path('flight_declaration/<uuid:pk>', flight_declaration_views.FlightDeclarationDetail.as_view()),
-    path('flight_declaration_review/<uuid:pk>', flight_declaration_views.FlightDeclarationApproval.as_view(),name='flight-declaration-review'),
-    path('flight_declaration_state/<uuid:pk>', flight_declaration_views.FlightDeclarationStateUpdate.as_view())    
-]
-=======
-    path("set_flight_declaration", flight_declaration_views.set_flight_declaration),
-    path(
-        "flight_declaration", flight_declaration_views.FlightDeclarationList.as_view()
-    ),
-    path(
-        "flight_declaration/<uuid:pk>",
-        flight_declaration_views.FlightDeclarationDetail.as_view(),
-    ),
-    path(
-        "flight_declaration_review/<uuid:pk>",
-        flight_declaration_views.FlightDeclarationApproval.as_view(),
-        name="flight-declaration-review",
-    ),
-    path(
-        "flight_declaration_state/<uuid:pk>",
-        flight_declaration_views.FlightDeclarationStateUpdate.as_view(),
-    ),
-]
-
->>>>>>> b36850c5
+"""flight_blender URL Configuration
+
+The `urlpatterns` list routes URLs to views. For more information please see:
+    https://docs.djangoproject.com/en/3.1/topics/http/urls/
+Examples:
+Function views
+    1. Add an import:  from my_app import views
+    2. Add a URL to urlpatterns:  path('', views.home, name='home')
+Class-based views
+    1. Add an import:  from other_app.views import Home
+    2. Add a URL to urlpatterns:  path('', Home.as_view(), name='home')
+Including another URLconf
+    1. Import the include() function: from django.urls import include, path
+    2. Add a URL to urlpatterns:  path('blog/', include('blog.urls'))
+"""
+from django.contrib import admin
+from django.urls import path
+
+from . import views as flight_declaration_views
+
+urlpatterns = [
+
+    path("set_flight_declaration", flight_declaration_views.set_flight_declaration),
+    path(
+        "flight_declaration", flight_declaration_views.FlightDeclarationList.as_view()
+    ),
+    path(
+        "flight_declaration/<uuid:pk>",
+        flight_declaration_views.FlightDeclarationDetail.as_view(),
+    ),
+    path(
+        "flight_declaration_review/<uuid:pk>",
+        flight_declaration_views.FlightDeclarationApproval.as_view(),
+        name="flight-declaration-review",
+    ),
+    path(
+        "flight_declaration_state/<uuid:pk>",
+        flight_declaration_views.FlightDeclarationStateUpdate.as_view(),
+    ),
+]